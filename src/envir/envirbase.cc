--- conflicted
+++ resolved
@@ -86,7 +86,6 @@
 
 #endif
 
-<<<<<<< HEAD
 #if defined _WIN32
 #define DEFAULT_DEBUGGER_COMMAND "start gdb --pid=%u"
 #elif defined __APPLE__
@@ -101,10 +100,8 @@
 #define CHECKSIGNALS_DEFAULT  "true"
 #endif
 
-USING_NAMESPACE
-=======
 NAMESPACE_BEGIN
->>>>>>> 37b4ccaf
+
 
 using std::ostream;
 
@@ -116,21 +113,12 @@
 
 Register_GlobalConfigOptionU(CFGID_TOTAL_STACK, "total-stack", "B", NULL, "Specifies the maximum memory for activity() simple module stacks. You need to increase this value if you get a ``Cannot allocate coroutine stack'' error.");
 Register_GlobalConfigOption(CFGID_PARALLEL_SIMULATION, "parallel-simulation", CFG_BOOL, "false", "Enables parallel distributed simulation.");
-<<<<<<< HEAD
-Register_GlobalConfigOption(CFGID_SCHEDULER_CLASS, "scheduler-class", CFG_STRING, "cSequentialScheduler", "Part of the Envir plugin mechanism: selects the scheduler class. This plugin interface allows for implementing real-time, hardware-in-the-loop, distributed and distributed parallel simulation. The class has to implement the cScheduler interface.");
-Register_GlobalConfigOption(CFGID_PARSIM_COMMUNICATIONS_CLASS, "parsim-communications-class", CFG_STRING, "cFileCommunications", "If parallel-simulation=true, it selects the class that implements communication between partitions. The class must implement the cParsimCommunications interface.");
-Register_GlobalConfigOption(CFGID_PARSIM_SYNCHRONIZATION_CLASS, "parsim-synchronization-class", CFG_STRING, "cNullMessageProtocol", "If parallel-simulation=true, it selects the parallel simulation algorithm. The class must implement the cParsimSynchronizer interface.");
-Register_GlobalConfigOption(CFGID_OUTPUTVECTORMANAGER_CLASS, "outputvectormanager-class", CFG_STRING, "cIndexedFileOutputVectorManager", "Part of the Envir plugin mechanism: selects the output vector manager class to be used to record data from output vectors. The class has to implement the cIOutputVectorManager interface.");
-Register_GlobalConfigOption(CFGID_OUTPUTSCALARMANAGER_CLASS, "outputscalarmanager-class", CFG_STRING, "cFileOutputScalarManager", "Part of the Envir plugin mechanism: selects the output scalar manager class to be used to record data passed to recordScalar(). The class has to implement the cIOutputScalarManager interface.");
-Register_GlobalConfigOption(CFGID_SNAPSHOTMANAGER_CLASS, "snapshotmanager-class", CFG_STRING, "cFileSnapshotManager", "Part of the Envir plugin mechanism: selects the class to handle streams to which snapshot() writes its output. The class has to implement the cISnapshotManager interface.");
-=======
 Register_GlobalConfigOption(CFGID_SCHEDULER_CLASS, "scheduler-class", CFG_STRING, OPP_PREFIX "cSequentialScheduler", "Part of the Envir plugin mechanism: selects the scheduler class. This plugin interface allows for implementing real-time, hardware-in-the-loop, distributed and distributed parallel simulation. The class has to implement the cScheduler interface.");
 Register_GlobalConfigOption(CFGID_PARSIM_COMMUNICATIONS_CLASS, "parsim-communications-class", CFG_STRING, OPP_PREFIX "cFileCommunications", "If parallel-simulation=true, it selects the class that implements communication between partitions. The class must implement the cParsimCommunications interface.");
 Register_GlobalConfigOption(CFGID_PARSIM_SYNCHRONIZATION_CLASS, "parsim-synchronization-class", CFG_STRING, OPP_PREFIX "cNullMessageProtocol", "If parallel-simulation=true, it selects the parallel simulation algorithm. The class must implement the cParsimSynchronizer interface.");
 Register_GlobalConfigOption(CFGID_OUTPUTVECTORMANAGER_CLASS, "outputvectormanager-class", CFG_STRING, OPP_PREFIX "cIndexedFileOutputVectorManager", "Part of the Envir plugin mechanism: selects the output vector manager class to be used to record data from output vectors. The class has to implement the cOutputVectorManager interface.");
 Register_GlobalConfigOption(CFGID_OUTPUTSCALARMANAGER_CLASS, "outputscalarmanager-class", CFG_STRING, OPP_PREFIX "cFileOutputScalarManager", "Part of the Envir plugin mechanism: selects the output scalar manager class to be used to record data passed to recordScalar(). The class has to implement the cOutputScalarManager interface.");
 Register_GlobalConfigOption(CFGID_SNAPSHOTMANAGER_CLASS, "snapshotmanager-class", CFG_STRING, OPP_PREFIX "cFileSnapshotManager", "Part of the Envir plugin mechanism: selects the class to handle streams to which snapshot() writes its output. The class has to implement the cSnapshotManager interface.");
->>>>>>> 37b4ccaf
 Register_GlobalConfigOption(CFGID_FNAME_APPEND_HOST, "fname-append-host", CFG_BOOL, NULL, "Turning it on will cause the host name and process Id to be appended to the names of output files (e.g. omnetpp.vec, omnetpp.sca). This is especially useful with distributed simulation. The default value is true if parallel simulation is enabled, false otherwise.");
 Register_GlobalConfigOption(CFGID_DEBUG_ON_ERRORS, "debug-on-errors", CFG_BOOL, "false", "When set to true, runtime errors will cause the simulation program to break into the C++ debugger (if the simulation is running under one, or just-in-time debugging is activated). Once in the debugger, you can view the stack trace or examine variables.");
 Register_GlobalConfigOption(CFGID_PRINT_UNDISPOSED, "print-undisposed", CFG_BOOL, "true", "Whether to report objects left (that is, not deallocated by simple module destructors) after network cleanup.");
@@ -986,24 +974,19 @@
         if (signal == SIMSIGNAL_NULL) {
             bool hasSourceKey = statisticProperty->getNumValues("source") > 0;
             const char *sourceSpec = hasSourceKey ? statisticProperty->getValue("source",0) : statisticName;
-<<<<<<< HEAD
-            SignalSource source = doStatisticSource(component, statisticName, sourceSpec, opt_warmupperiod!=SIMTIME_ZERO);
-
-            // add result recorders
-            for (int j = 0; j < (int)modes.size(); j++)
-                doResultRecorder(source, modes[j].c_str(), scalarsEnabled, vectorsEnabled, component, statisticName);
-=======
             source = doStatisticSource(component, statisticName, sourceSpec, opt_warmupperiod!=0);
         }
         else {
             source = SignalSource(component, signal);
->>>>>>> 37b4ccaf
         }
 
         // add result recorders
         for (int j = 0; j < (int)modes.size(); j++)
             doResultRecorder(source, modes[j].c_str(), scalarsEnabled, vectorsEnabled, component, statisticName, statisticProperty);
     }
+
+    if (opt_debug_statistics_recording)
+        dumpResultRecorders(component);
 }
 
 std::vector<std::string> EnvirBase::extractRecorderList(const char *modesOption, cProperty *statisticProperty)
@@ -2023,10 +2006,6 @@
     if (!network->isNetwork())
         throw cRuntimeError("Module type `%s' is not a network", network->getFullName());
     return network;
-<<<<<<< HEAD
-}
-=======
-}
-
-NAMESPACE_END
->>>>>>> 37b4ccaf
+}
+
+NAMESPACE_END