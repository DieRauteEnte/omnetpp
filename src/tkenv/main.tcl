--- conflicted
+++ resolved
@@ -518,12 +518,8 @@
 
     # bind a context menu as well
     catch {$txt config -wrap $config(editor-wrap)}
-<<<<<<< HEAD
     catch {$txt tag configure "prefix" -elide $config(editor-hideprefix)}
-    bind $txt <Button-$B3> [list textwidget_contextmenu %W $wintype %X %Y]
-=======
     bind $txt <Button-$B3> [list textwidget:contextMenu %W $wintype %X %Y]
->>>>>>> b43e05da
 }
 
 #===================================================================
