--- conflicted
+++ resolved
@@ -1505,14 +1505,7 @@
             // animate ascent from source module
             cModule *mod = i->from;
             cModule *enclosingmod = mod->getParentModule();
-<<<<<<< HEAD
-            //EV << "DBG: animate ascent inside " << enclosingmod->getFullPath()
-            //   << " from " << mod->getFullPath() << endl;
-            Inspector *insp = findInspector(enclosingmod,INSP_GRAPHICAL);
-            if (insp)
-=======
             for (InspectorList::iterator it = inspectors.begin(); it!=inspectors.end(); ++it)
->>>>>>> 99798f36
             {
                 ModuleInspector *insp = isModuleInspectorFor(enclosingmod, *it);
                 if (insp)
@@ -1527,15 +1520,7 @@
             // animate descent towards destination module
             cModule *mod = i->to;
             cModule *enclosingmod = mod->getParentModule();
-<<<<<<< HEAD
-            //EV << "DBG: animate descent in " << enclosingmod->getFullPath() <<
-            //   " to " << mod->getFullPath() << endl;
-
-            Inspector *insp = findInspector(enclosingmod,INSP_GRAPHICAL);
-            if (insp)
-=======
             for (InspectorList::iterator it = inspectors.begin(); it!=inspectors.end(); ++it)
->>>>>>> 99798f36
             {
                 ModuleInspector *insp = isModuleInspectorFor(enclosingmod, *it);
                 if (insp)
