--- conflicted
+++ resolved
@@ -122,40 +122,26 @@
 # DO NOT DELETE THIS LINE -- make depend depends on it.
 $O/arrow.o: arrow.cc \
   ../../include/regmacros.h \
-  ../../include/cvisitor.h \
-  tkdefs.h \
-  ../../include/cobject.h \
-<<<<<<< HEAD
-  tkutil.h \
+  tkdefs.h \
+  ../../include/cobject.h \
+  ../envir/visitor.h \
+  ../../include/clifetimelistener.h \
+  ../../include/platdep/platdefs.h \
+  ../../include/clistener.h \
+  ../envir/envirdefs.h \
+  ../../include/simtime.h \
+  ../../include/simtime_t.h \
+  ../../include/cvisitor.h \
+  ../../include/cenvir.h \
   arrow.h \
-  ../../include/platdep/platdefs.h \
-=======
-  ../envir/visitor.h \
-  ../../include/platdep/platdefs.h \
-  ../../include/clistener.h \
-  ../envir/envirdefs.h \
-  ../../include/cstringpool.h \
-  ../../include/cnamedobject.h \
-  ../../include/simtime.h \
-  ../../include/simtime_t.h \
-  ../../include/cenvir.h \
-  ../../include/cvisitor.h \
-  arrow.h \
-  tkutil.h \
->>>>>>> 454104fb
-  ../../include/platdep/platmisc.h \
-  ../../include/opp_string.h \
-  ../envir/matchableobject.h \
-  ../../include/simutil.h \
-<<<<<<< HEAD
-=======
-  ../../include/cexception.h \
-  ../../include/cmessageheap.h \
->>>>>>> 454104fb
-  ../../include/simkerneldefs.h \
-  ../../include/platdep/intxtypes.h \
-  ../../include/errmsg.h \
-  ../../include/csimulation.h
+  tkutil.h \
+  ../../include/opp_string.h \
+  ../../include/platdep/platmisc.h \
+  ../envir/matchableobject.h \
+  ../../include/simutil.h \
+  ../../include/simkerneldefs.h \
+  ../../include/platdep/intxtypes.h \
+  ../../include/errmsg.h
 $O/componenthistory.o: componenthistory.cc \
   ../../include/regmacros.h \
   ../../include/ctimestampedvalue.h \
@@ -174,18 +160,21 @@
   ../../include/cregistrationlist.h \
   ../../include/cchannel.h \
   ../../include/opp_string.h \
-  ../../include/simkerneldefs.h \
-  ../../include/csimulation.h \
-  ../../include/errmsg.h \
-  ../../include/cmessage.h \
-  ../../include/cownedobject.h \
-  tkdefs.h \
-  ../../include/onstartup.h \
-  ../../include/cobject.h \
-  ../../include/clistener.h \
-  ../../include/cstringpool.h \
-  ../../include/cpar.h \
-  ../../include/globals.h \
+  ../../include/cevent.h \
+  ../../include/simkerneldefs.h \
+  ../../include/csimulation.h \
+  ../../include/errmsg.h \
+  ../../include/cmessage.h \
+  ../../include/cownedobject.h \
+  tkdefs.h \
+  ../../include/onstartup.h \
+  ../../include/cobject.h \
+  ../../include/clifetimelistener.h \
+  ../../include/clistener.h \
+  ../../include/cstringpool.h \
+  ../../include/cpar.h \
+  ../../include/globals.h \
+  ../../include/clog.h \
   ../../include/cdefaultlist.h \
   ../../include/cvisitor.h \
   ../../include/cnedmathfunction.h \
@@ -193,68 +182,37 @@
   ../../include/cobjectfactory.h \
   ../../include/cmodule.h \
   ../../include/platdep/platmisc.h \
-  ../../include/simutil.h \
-  ../../include/cexception.h \
-  ../../include/cmessageheap.h \
+  ../../include/cmessageheap.h \
+  ../../include/cexception.h \
+  ../../include/simutil.h \
   ../../include/platdep/intxtypes.h \
   ../../include/ccomponenttype.h
 $O/gateinspector.o: gateinspector.cc \
   ../envir/args.h \
   ../../include/regmacros.h \
-  tklib.h \
-  ../../include/ctimestampedvalue.h \
-  componenthistory.h \
-  ../../include/platdep/platdefs.h \
-  ../envir/envirdefs.h \
-  logbuffer.h \
-  ../../include/cnamedobject.h \
-  ../../include/cexpression.h \
-  ../envir/eventlogfilemgr.h \
-  ../../include/simtime.h \
-  ../../include/cgate.h \
-<<<<<<< HEAD
-=======
+  ../../include/ctimestampedvalue.h \
+  ../envir/envirdefs.h \
+  logbuffer.h \
+  ../../include/cnamedobject.h \
+  ../../include/cexpression.h \
   ../envir/speedometer.h \
-  ../../include/carray.h \
->>>>>>> 454104fb
   ../envir/objectprinter.h \
-  ../../include/carray.h \
-  ../../include/simtime_t.h \
-  ../../include/cenvir.h \
-  ../../include/cmsgpar.h \
   ../../include/ccomponent.h \
   inspectorfactory.h \
-  ../envir/logformatter.h \
-  ../../include/cregistrationlist.h \
-  inspector.h \
+  ../../include/cregistrationlist.h \
   ../../include/cconfiguration.h \
-  ../../include/cchannel.h \
-  ../../include/opp_string.h \
-  ../envir/intervals.h \
-  ../../include/cevent.h \
-  ../../include/simkerneldefs.h \
-  ../../include/errmsg.h \
-  ../../include/csimulation.h \
-  ../../include/cmessage.h \
-  ../../include/cownedobject.h \
-  ../../include/cdisplaystring.h \
-  ../../include/onstartup.h \
-  tkdefs.h \
-  ../../include/cobject.h \
+  ../../include/errmsg.h \
+  ../../include/cmessage.h \
+  ../../include/cownedobject.h \
+  ../../include/onstartup.h \
   ../../include/cresultlistener.h \
-<<<<<<< HEAD
-  ../../include/clifetimelistener.h \
-=======
-  ../envir/visitor.h \
->>>>>>> 454104fb
+  ../envir/visitor.h \
+  ../../include/clifetimelistener.h \
   ../envir/envirbase.h \
   ../../include/envirext.h \
   ../../include/clistener.h \
-  ../../include/cstringpool.h \
-  ../../include/cpar.h \
-  ../../include/globals.h \
-  ../../include/clog.h \
-  ../../include/cdefaultlist.h \
+  ../../include/cpar.h \
+  ../../include/globals.h \
   gateinspector.h \
   ../../include/cvisitor.h \
   circularbuffer.h \
@@ -263,156 +221,169 @@
   ../../include/cobjectfactory.h \
   ../../include/cmodule.h \
   ../../include/platdep/platmisc.h \
-<<<<<<< HEAD
-=======
-  ../envir/matchableobject.h \
-  ../../include/cmessageheap.h \
->>>>>>> 454104fb
-  ../../include/cexception.h \
-  ../../include/cmessageheap.h \
-  ../../include/simutil.h \
+  ../envir/matchableobject.h \
+  ../../include/cexception.h \
+  ../../include/platdep/intxtypes.h \
+  ../../include/ccomponenttype.h \
+  tklib.h \
+  componenthistory.h \
+  ../../include/platdep/platdefs.h \
+  ../envir/eventlogfilemgr.h \
+  ../../include/cgate.h \
+  ../../include/simtime.h \
+  ../../include/carray.h \
+  ../../include/simtime_t.h \
+  ../../include/cenvir.h \
+  ../../include/cmsgpar.h \
+  ../envir/logformatter.h \
+  inspector.h \
+  ../../include/cchannel.h \
+  ../../include/opp_string.h \
+  ../envir/intervals.h \
+  ../../include/cevent.h \
+  ../../include/simkerneldefs.h \
+  ../../include/csimulation.h \
+  ../../include/cdisplaystring.h \
+  ../../include/cobject.h \
+  tkdefs.h \
+  ../../include/cstringpool.h \
+  ../../include/clog.h \
+  ../../include/cdefaultlist.h \
   tkenv.h \
-  ../../include/platdep/intxtypes.h \
-  ../../include/ccomponenttype.h
+  ../../include/simutil.h \
+  ../../include/cmessageheap.h
 $O/genericobjectinspector.o: genericobjectinspector.cc \
   ../../include/regmacros.h \
   ../envir/args.h \
-  tklib.h \
-  ../../include/ctimestampedvalue.h \
-  componenthistory.h \
-  ../../include/platdep/platdefs.h \
-  ../envir/envirdefs.h \
+  ../../include/ctimestampedvalue.h \
+  ../envir/envirdefs.h \
+  logbuffer.h \
+  ../../include/cexpression.h \
+  ../../include/cnamedobject.h \
+  ../envir/speedometer.h \
+  ../envir/objectprinter.h \
+  ../../include/ccomponent.h \
+  inspectorfactory.h \
+  ../../include/cregistrationlist.h \
+  ../../include/cconfiguration.h \
+  ../../include/errmsg.h \
+  ../../include/cownedobject.h \
+  ../../include/cmessage.h \
+  ../../include/onstartup.h \
+  ../envir/visitor.h \
+  ../../include/clifetimelistener.h \
+  ../../include/cresultlistener.h \
+  ../envir/envirbase.h \
+  ../../include/clistener.h \
+  ../../include/envirext.h \
+  ../../include/cpar.h \
+  ../../include/globals.h \
+  ../../include/cvisitor.h \
+  circularbuffer.h \
+  tkutil.h \
+  ../../include/cnedmathfunction.h \
+  ../../include/cobjectfactory.h \
+  ../../include/cmodule.h \
+  ../../include/platdep/platmisc.h \
+  ../envir/matchableobject.h \
+  ../../include/cexception.h \
+  ../../include/platdep/intxtypes.h \
+  ../../include/ccomponenttype.h \
+  tklib.h \
+  componenthistory.h \
+  ../../include/platdep/platdefs.h \
   ../../include/cqueue.h \
   genericobjectinspector.h \
-  logbuffer.h \
-  ../../include/cexpression.h \
-  ../../include/cnamedobject.h \
   ../envir/eventlogfilemgr.h \
   ../../include/simtime.h \
   ../../include/cgate.h \
+  ../../include/carray.h \
+  ../../include/cenvir.h \
+  ../../include/simtime_t.h \
+  ../../include/cmsgpar.h \
+  ../envir/logformatter.h \
+  inspector.h \
+  ../../include/cchannel.h \
+  ../../include/opp_string.h \
+  ../envir/intervals.h \
+  ../../include/cevent.h \
+  ../../include/simkerneldefs.h \
+  ../../include/csimulation.h \
+  tkdefs.h \
+  ../../include/cobject.h \
+  ../../include/cstringpool.h \
+  ../../include/clog.h \
+  ../../include/cdefaultlist.h \
+  ../../include/simutil.h \
+  ../../include/cmessageheap.h \
+  tkenv.h
+$O/histograminspector.o: histograminspector.cc \
+  ../../include/regmacros.h \
+  ../envir/args.h \
+  histograminspector.h \
+  ../../include/ctimestampedvalue.h \
+  ../envir/envirdefs.h \
+  logbuffer.h \
+  ../../include/cexpression.h \
+  ../../include/cnamedobject.h \
   ../envir/speedometer.h \
   ../envir/objectprinter.h \
-  ../../include/carray.h \
-  ../../include/cenvir.h \
-  ../../include/simtime_t.h \
-  ../../include/ccomponent.h \
-  ../../include/cmsgpar.h \
+  ../../include/ccomponent.h \
   inspectorfactory.h \
-  ../envir/logformatter.h \
-  ../../include/cregistrationlist.h \
-  inspector.h \
-  ../../include/cchannel.h \
+  ../../include/cregistrationlist.h \
   ../../include/cconfiguration.h \
-  ../envir/intervals.h \
-  ../../include/opp_string.h \
-  ../../include/cevent.h \
-  ../../include/simkerneldefs.h \
-  ../../include/errmsg.h \
-  ../../include/csimulation.h \
-  ../../include/cownedobject.h \
-  ../../include/cmessage.h \
-  tkdefs.h \
-  ../../include/cobject.h \
-  ../../include/onstartup.h \
-  ../envir/visitor.h \
+  ../../include/errmsg.h \
+  ../../include/cownedobject.h \
+  ../../include/cmessage.h \
+  ../../include/onstartup.h \
+  ../envir/visitor.h \
+  ../../include/clifetimelistener.h \
   ../../include/cresultlistener.h \
-  ../../include/clifetimelistener.h \
   ../envir/envirbase.h \
   ../../include/clistener.h \
   ../../include/envirext.h \
-  ../../include/cstringpool.h \
-  ../../include/cpar.h \
-  ../../include/globals.h \
-  ../../include/clog.h \
-  ../../include/cdefaultlist.h \
-  ../../include/cvisitor.h \
-  circularbuffer.h \
-  tkutil.h \
-  ../../include/cnedmathfunction.h \
-  ../../include/cobjectfactory.h \
-  ../../include/cmodule.h \
-  ../../include/platdep/platmisc.h \
-<<<<<<< HEAD
-=======
-  ../envir/matchableobject.h \
->>>>>>> 454104fb
-  ../../include/simutil.h \
-  ../../include/cexception.h \
-  ../../include/cmessageheap.h \
-  tkenv.h \
-  ../../include/platdep/intxtypes.h \
-  ../../include/ccomponenttype.h
-$O/histograminspector.o: histograminspector.cc \
-  ../../include/regmacros.h \
-  ../envir/args.h \
-  tklib.h \
-  histograminspector.h \
-  ../../include/ctimestampedvalue.h \
-  componenthistory.h \
-  ../../include/platdep/platdefs.h \
-  ../envir/envirdefs.h \
-  logbuffer.h \
-  ../../include/cexpression.h \
-  ../../include/cnamedobject.h \
+  ../../include/cpar.h \
+  ../../include/globals.h \
+  ../../include/cvisitor.h \
+  circularbuffer.h \
+  tkutil.h \
+  ../../include/cnedmathfunction.h \
+  ../../include/cobjectfactory.h \
+  ../../include/cmodule.h \
+  ../../include/platdep/platmisc.h \
+  ../envir/matchableobject.h \
+  ../../include/cexception.h \
+  ../../include/platdep/intxtypes.h \
+  ../../include/ccomponenttype.h \
+  tklib.h \
+  componenthistory.h \
+  ../../include/platdep/platdefs.h \
   ../envir/eventlogfilemgr.h \
   ../../include/simtime.h \
   ../../include/cgate.h \
-  ../envir/speedometer.h \
-  ../envir/objectprinter.h \
-  ../../include/carray.h \
-  ../../include/cenvir.h \
-  ../../include/simtime_t.h \
-  ../../include/ccomponent.h \
-  ../../include/cmsgpar.h \
-  inspectorfactory.h \
+  ../../include/carray.h \
+  ../../include/cenvir.h \
+  ../../include/simtime_t.h \
+  ../../include/cmsgpar.h \
   ../../include/cstatistic.h \
   ../envir/logformatter.h \
-  ../../include/cregistrationlist.h \
   inspector.h \
   ../../include/cchannel.h \
-  ../../include/cconfiguration.h \
+  ../../include/opp_string.h \
   ../envir/intervals.h \
-  ../../include/opp_string.h \
-  ../../include/cevent.h \
-  ../../include/simkerneldefs.h \
-  ../../include/errmsg.h \
-  ../../include/csimulation.h \
-  ../../include/cownedobject.h \
-  ../../include/cmessage.h \
-  tkdefs.h \
-  ../../include/cobject.h \
-  ../../include/onstartup.h \
-  ../envir/visitor.h \
-  ../../include/cresultlistener.h \
-  ../../include/clifetimelistener.h \
-  ../envir/envirbase.h \
-  ../../include/clistener.h \
-  ../../include/envirext.h \
-  ../../include/cstringpool.h \
-  ../../include/cpar.h \
-  ../../include/globals.h \
+  ../../include/cevent.h \
+  ../../include/simkerneldefs.h \
+  ../../include/csimulation.h \
+  tkdefs.h \
+  ../../include/cobject.h \
+  ../../include/cstringpool.h \
   ../../include/clog.h \
   ../../include/cdefaultlist.h \
   ../../include/cdensityestbase.h \
-  ../../include/cvisitor.h \
-  circularbuffer.h \
-  tkutil.h \
-  ../../include/cnedmathfunction.h \
-  ../../include/cobjectfactory.h \
   ../../include/cstddev.h \
-  ../../include/cmodule.h \
-  ../../include/platdep/platmisc.h \
-<<<<<<< HEAD
-=======
-  ../envir/matchableobject.h \
->>>>>>> 454104fb
-  ../../include/simutil.h \
-  ../../include/cexception.h \
-  ../../include/cmessageheap.h \
-  ../../include/cexception.h \
-  tkenv.h \
-  ../../include/platdep/intxtypes.h \
-  ../../include/ccomponenttype.h
+  ../../include/simutil.h \
+  ../../include/cmessageheap.h \
+  tkenv.h
 $O/inspector.o: inspector.cc \
   ../envir/args.h \
   ../../include/regmacros.h \
@@ -672,28 +643,25 @@
   ../../include/errmsg.h \
   ../../include/cownedobject.h \
   ../../include/onstartup.h \
-<<<<<<< HEAD
-  ../../include/clifetimelistener.h \
-=======
-  ../envir/visitor.h \
->>>>>>> 454104fb
-  ../../include/clistener.h \
-  ../../include/cpar.h \
-  ../../include/globals.h \
-  ../../include/cvisitor.h \
-  tkutil.h \
-  ../../include/cobjectfactory.h \
-  ../../include/platdep/platmisc.h \
-  ../../include/cmodule.h \
-  ../envir/matchableobject.h \
-  ../../include/cexception.h \
-  ../../include/platdep/intxtypes.h \
-  tklib.h \
-  ../../include/platdep/platdefs.h \
-  ../../include/cgate.h \
-  ../../include/simtime.h \
-  ../../include/simtime_t.h \
-  ../../include/cenvir.h \
+  ../envir/visitor.h \
+  ../../include/clifetimelistener.h \
+  ../../include/clistener.h \
+  ../../include/cpar.h \
+  ../../include/globals.h \
+  ../../include/cvisitor.h \
+  tkutil.h \
+  ../../include/cobjectfactory.h \
+  ../../include/platdep/platmisc.h \
+  ../../include/cmodule.h \
+  ../envir/matchableobject.h \
+  ../../include/cexception.h \
+  ../../include/platdep/intxtypes.h \
+  tklib.h \
+  ../../include/platdep/platdefs.h \
+  ../../include/cgate.h \
+  ../../include/simtime.h \
+  ../../include/cenvir.h \
+  ../../include/simtime_t.h \
   ../../include/opp_string.h \
   ../../include/simkerneldefs.h \
   ../../include/csimulation.h \
@@ -703,8 +671,8 @@
   ../../include/cstringpool.h \
   ../../include/clog.h \
   ../../include/cdefaultlist.h \
-  ../../include/simutil.h \
-  ../../include/cmessageheap.h
+  ../../include/cmessageheap.h \
+  ../../include/simutil.h
 $O/logbuffer.o: logbuffer.cc \
   ../../include/regmacros.h \
   ../envir/envirdefs.h \
@@ -717,33 +685,31 @@
   ../../include/cownedobject.h \
   ../../include/cmessage.h \
   ../../include/onstartup.h \
-<<<<<<< HEAD
-  ../../include/clifetimelistener.h \
-=======
-  ../envir/visitor.h \
->>>>>>> 454104fb
-  ../../include/clistener.h \
-  ../../include/cpar.h \
-  ../../include/globals.h \
-  ../../include/cvisitor.h \
-  circularbuffer.h \
-  ../../include/cnedmathfunction.h \
-  tkutil.h \
-  ../../include/cobjectfactory.h \
-  ../../include/platdep/platmisc.h \
-  ../../include/cmodule.h \
-  ../envir/matchableobject.h \
-  ../../include/cexception.h \
-  ../../include/platdep/intxtypes.h \
-  tklib.h \
-  ../../include/platdep/platdefs.h \
-  ../../include/cgate.h \
-  ../../include/simtime.h \
-  ../../include/carray.h \
-  ../../include/simtime_t.h \
-  ../../include/cenvir.h \
-  ../../include/cmsgpar.h \
-  ../../include/opp_string.h \
+  ../../include/clifetimelistener.h \
+  ../envir/visitor.h \
+  ../../include/clistener.h \
+  ../../include/cpar.h \
+  ../../include/globals.h \
+  ../../include/cvisitor.h \
+  circularbuffer.h \
+  ../../include/cnedmathfunction.h \
+  tkutil.h \
+  ../../include/cobjectfactory.h \
+  ../../include/platdep/platmisc.h \
+  ../../include/cmodule.h \
+  ../envir/matchableobject.h \
+  ../../include/cexception.h \
+  ../../include/platdep/intxtypes.h \
+  tklib.h \
+  ../../include/platdep/platdefs.h \
+  ../../include/cgate.h \
+  ../../include/simtime.h \
+  ../../include/carray.h \
+  ../../include/simtime_t.h \
+  ../../include/cenvir.h \
+  ../../include/cmsgpar.h \
+  ../../include/opp_string.h \
+  ../../include/cevent.h \
   ../../include/simkerneldefs.h \
   ../../include/csimulation.h \
   ../../include/cobject.h \
@@ -771,11 +737,8 @@
   ../../include/cmessage.h \
   ../../include/cownedobject.h \
   ../../include/onstartup.h \
-<<<<<<< HEAD
-  ../../include/clifetimelistener.h \
-=======
-  ../envir/visitor.h \
->>>>>>> 454104fb
+  ../envir/visitor.h \
+  ../../include/clifetimelistener.h \
   ../../include/cresultlistener.h \
   ../envir/envirbase.h \
   ../../include/clistener.h \
@@ -829,11 +792,8 @@
   ../envir/envirdefs.h \
   logbuffer.h \
   ../../include/cnamedobject.h \
-<<<<<<< HEAD
-  ../../include/cexpression.h \
-=======
+  ../../include/cexpression.h \
   ../envir/speedometer.h \
->>>>>>> 454104fb
   ../envir/objectprinter.h \
   ../../include/ccomponent.h \
   arrow.h \
@@ -844,9 +804,9 @@
   ../../include/cownedobject.h \
   ../../include/cmessage.h \
   ../../include/onstartup.h \
-  ../../include/clifetimelistener.h \
   ../../include/cresultlistener.h \
   ../envir/visitor.h \
+  ../../include/clifetimelistener.h \
   ../envir/envirbase.h \
   ../../include/envirext.h \
   ../../include/clistener.h \
@@ -878,14 +838,14 @@
   ../envir/logformatter.h \
   inspector.h \
   ../../include/cchannel.h \
-  ../../include/opp_string.h \
   ../envir/intervals.h \
+  ../../include/opp_string.h \
   ../../include/cevent.h \
   ../../include/simkerneldefs.h \
   ../../include/csimulation.h \
   ../../include/cdisplaystring.h \
-  ../../include/cobject.h \
-  tkdefs.h \
+  tkdefs.h \
+  ../../include/cobject.h \
   ../../include/cstringpool.h \
   ../../include/clog.h \
   ../../include/cdefaultlist.h \
@@ -901,11 +861,8 @@
   ../envir/envirdefs.h \
   logbuffer.h \
   ../../include/cexpression.h \
-<<<<<<< HEAD
-  ../../include/cnamedobject.h \
-=======
+  ../../include/cnamedobject.h \
   ../envir/speedometer.h \
->>>>>>> 454104fb
   ../envir/objectprinter.h \
   ../../include/ccomponent.h \
   inspectorfactory.h \
@@ -916,8 +873,8 @@
   ../../include/cmessage.h \
   ../../include/onstartup.h \
   ../envir/visitor.h \
+  ../../include/clifetimelistener.h \
   ../../include/cresultlistener.h \
-  ../../include/clifetimelistener.h \
   ../envir/envirbase.h \
   ../../include/clistener.h \
   ../../include/envirext.h \
@@ -948,8 +905,8 @@
   ../envir/logformatter.h \
   inspector.h \
   ../../include/cchannel.h \
+  ../../include/opp_string.h \
   ../envir/intervals.h \
-  ../../include/opp_string.h \
   ../../include/cevent.h \
   ../../include/simkerneldefs.h \
   ../../include/csimulation.h \
@@ -1130,11 +1087,8 @@
   ../../include/cmessage.h \
   ../../include/onstartup.h \
   ../../include/cresultlistener.h \
-<<<<<<< HEAD
-  ../../include/clifetimelistener.h \
-=======
-  ../envir/visitor.h \
->>>>>>> 454104fb
+  ../envir/visitor.h \
+  ../../include/clifetimelistener.h \
   ../envir/envirbase.h \
   ../../include/envirext.h \
   ../../include/clistener.h \
@@ -1155,11 +1109,11 @@
   componenthistory.h \
   ../../include/platdep/platdefs.h \
   ../envir/eventlogfilemgr.h \
-  ../../include/simtime.h \
-  ../../include/cgate.h \
-  ../../include/carray.h \
-  ../../include/simtime_t.h \
-  ../../include/cenvir.h \
+  ../../include/cgate.h \
+  ../../include/simtime.h \
+  ../../include/carray.h \
+  ../../include/cenvir.h \
+  ../../include/simtime_t.h \
   ../../include/cmsgpar.h \
   ../envir/logformatter.h \
   ../../include/cchannel.h \
@@ -1173,8 +1127,8 @@
   ../../include/cstringpool.h \
   ../../include/clog.h \
   ../../include/cdefaultlist.h \
-  ../../include/simutil.h \
-  ../../include/cmessageheap.h \
+  ../../include/cmessageheap.h \
+  ../../include/simutil.h \
   tkenv.h
 $O/tkutil.o: tkutil.cc \
   ../envir/args.h \
@@ -1183,13 +1137,9 @@
   ../envir/envirdefs.h \
   logbuffer.h \
   ../../include/cnamedobject.h \
-<<<<<<< HEAD
-  ../../include/cexpression.h \
-  ../../include/ccompoundmodule.h \
-=======
+  ../../include/cexpression.h \
   ../../include/ccompoundmodule.h \
   ../envir/speedometer.h \
->>>>>>> 454104fb
   ../envir/objectprinter.h \
   ../../include/ccomponent.h \
   ../../include/cregistrationlist.h \
@@ -1230,10 +1180,7 @@
   ../../include/simtime_t.h \
   ../../include/cenvir.h \
   ../../include/cmsgpar.h \
-<<<<<<< HEAD
   ../envir/logformatter.h \
-=======
->>>>>>> 454104fb
   ../../include/cstatistic.h \
   ../../include/cchannel.h \
   ../envir/intervals.h \
@@ -1257,11 +1204,8 @@
   ../envir/envirdefs.h \
   logbuffer.h \
   ../../include/cexpression.h \
-<<<<<<< HEAD
-  ../../include/cnamedobject.h \
-=======
+  ../../include/cnamedobject.h \
   ../envir/speedometer.h \
->>>>>>> 454104fb
   ../envir/objectprinter.h \
   ../../include/ccomponent.h \
   inspectorfactory.h \
@@ -1273,8 +1217,8 @@
   ../../include/onstartup.h \
   ../../include/cstlwatch.h \
   ../envir/visitor.h \
+  ../../include/clifetimelistener.h \
   ../../include/cresultlistener.h \
-  ../../include/clifetimelistener.h \
   ../envir/envirbase.h \
   ../../include/clistener.h \
   ../../include/envirext.h \
@@ -1306,8 +1250,8 @@
   ../envir/logformatter.h \
   inspector.h \
   ../../include/cchannel.h \
+  ../../include/opp_string.h \
   ../envir/intervals.h \
-  ../../include/opp_string.h \
   ../../include/cevent.h \
   ../../include/simkerneldefs.h \
   ../../include/csimulation.h \
