#=================================================================
#  DIALOGS.TCL - part of
#
#                     OMNeT++/OMNEST
#            Discrete System Simulation in C++
#
#=================================================================

#----------------------------------------------------------------#
#  Copyright (C) 1992-2008 Andras Varga
#
#  This file is distributed WITHOUT ANY WARRANTY. See the file
#  `license' for details on this and other legal matters.
#----------------------------------------------------------------#


proc inputbox {title prompt variable {checkboxlabel {}} {checkboxvar {}}} {
    # This procedure displays a dialog box, waits for a button in the dialog
    # to be invoked, then returns the index of the selected button.

    upvar $variable var

    set w .inputbox
    createOkCancelDialog $w $title

    ttk::label $w.f.l -text $prompt
    ttk::entry $w.f.e
    pack $w.f.l -anchor w -expand 0 -fill none -padx 2 -pady 2 -side top
    pack $w.f.e -anchor w -expand 1 -fill x -padx 2 -pady 2 -side top
    $w.f.e insert 0 $var
    $w.f.e selection range 0 end

    if {$checkboxlabel != ""} {
        global tmp
        upvar $checkboxvar cbvar
        set tmp(check) $cbvar
        ttk::checkbutton $w.f.c -text $checkboxlabel -variable tmp(check)
        pack $w.f.c -anchor w -expand 0 -fill x -padx 4 -pady 2 -side top
    }

    setInitialDialogFocus $w.f.e

    if [execOkCancelDialog $w] {
        set var [$w.f.e get]
        if {$checkboxlabel != ""} {
            set cbvar $tmp(check)
        }
        destroy $w
        return 1
    }
    destroy $w
    return 0
}

proc messagebox {title msg icon type} {
    return [tk_messageBox -title $title -message $msg -icon $icon -type $type]
}

proc comboSelectionDialog {title text label variable list} {
    set w .combodialog
    createOkCancelDialog $w $title

    upvar $variable var

    ttk::label $w.f.m -text $text -anchor w -justify left
    label-combo $w.f.c $label $list $var
    pack $w.f.m -fill x -padx 2 -pady 2 -side top
    pack $w.f.c -fill x -padx 2 -pady 2 -side top
    setInitialDialogFocus $w.f.c.e

    $w.f.c.e config -width 30

    if [execOkCancelDialog $w] {
        set var [$w.f.c.e get]
        destroy $w
        return 1
    }
    destroy $w
    return 0
}

set config(dontshow) {}

#
# "Did you know..." dialog. The text comes the hints() array;  state is saved
# into config(dontshow)
#
proc hintDialog {key} {
    global config tmp_once hints

    if {[lsearch -exact $config(dontshow) $key]!=-1} {
        # already shown
        return
    }

    if {![info exists hints($key)]} {
        debug "dbg: hintDialog: hint hints($key) not found"
        return
    }

    set text $hints($key)

    # create dialog with OK button
    set w .oncedialog
    createOkCancelDialog $w "Hint"
    destroy $w.buttons.cancelbutton

    text $w.f.text -relief solid -bd 1 -wrap word
    $w.f.text insert 1.0 $text
    $w.f.text config -state disabled
    ttk::checkbutton $w.f.x -text "Do not show this hint again" -variable tmp_once
    pack $w.f.x -expand 0 -fill x -side bottom
    pack $w.f.text -expand 1 -fill both -side top -padx 5 -pady 5

    set tmp_once 0

    # exec the dialog
    execOkCancelDialog $w
    if {$tmp_once} {
        lappend config(dontshow) $key
    }
    destroy $w
}


proc aboutDialog {} {
    global OMNETPP_RELEASE OMNETPP_EDITION OMNETPP_BUILDID

    set title "About OMNeT++/OMNEST"
    set text "
OMNeT++/OMNEST
Discrete Event Simulation Framework

(C) 1992-2014 Opensim Ltd.
Release: $OMNETPP_RELEASE, build: $OMNETPP_BUILDID
$OMNETPP_EDITION

NO WARRANTY -- see license for details."

    set w .aboutdialog
    createOkCancelDialog $w $title

    $w.f config -border 2 -relief groove
    ttk::label $w.f.l -text "$text\n\n" -justify center -anchor c
    pack $w.f.l -expand 1 -fill both -side top -padx 30
    destroy $w.buttons.cancelbutton
    execOkCancelDialog $w
    destroy $w
}

#
# For selecting config and run number.
#
proc runSelectionDialog {} {
    global config

    set w .runseldialog
    createOkCancelDialog $w "Set Up Inifile Configuration"

    set result {}

    if {[catch {
        set sortedconfignames [runSelectionDialog:groupAndSortConfigNames]

        set configlist {}
        set isbase 0
        foreach name $sortedconfignames {
            if {$name == ""} {set isbase 1; continue}

            set desc [opp_getconfigdescription $name]
            set runs [opp_getnumrunsinconfig $name]
            # NOTE: if you change this, change proc runSelectionDialog:extractConfigName too
            #if {$isbase} {append name " -- base config"}
            if {$isbase} {set name "($name)"}
            if {$desc != ""} {append name " -- $desc"}
            if {$runs == 0}   {append name " (invalid config, generates 0 runs)"}
            if {$runs > 1}   {append name " (config with $runs runs)"}
            lappend configlist $name
        }

        # if last choice looks valid, use that as default
        if {[lcontains $sortedconfignames $config(default-configname)]} {
            #TODO also validate run number
            set configname $config(default-configname)
            set runnumber $config(default-runnumber)
        }
        if {$configname=="" && $configlist!={}} {
            set configname [lindex $configlist 0]
            set runnumber 0
        }

        ttk::label $w.f.m -anchor w -justify left -text "Set up one of the configurations defined in omnetpp.ini."
        label-combo $w.f.c "Config name:" $configlist $configname
        label-combo $w.f.c2 "Run number:" {} $runnumber
        pack $w.f.m -fill x -padx 2 -pady 2 -side top
        pack $w.f.c -fill x -padx 2 -pady 2 -side top
        pack $w.f.c2 -fill x -padx 2 -pady 2 -side top
        setInitialDialogFocus $w.f.c.e

        $w.f.c.e config -width 30
        $w.f.c2.e config -width 10

        bind $w.f.c.e <<ComboboxSelected>> [list runSelectionDialog:update $w]

        runSelectionDialog:update $w

        if [execOkCancelDialog $w] {
            set configname [runSelectionDialog:extractConfigName [$w.f.c.e get]]
            set runnumber  [$w.f.c2.e get]
            if ![string is integer $runnumber] {
                messagebox "Error" "Run number must be numeric." info ok
            } else {
                set config(default-configname) $configname
                set config(default-runnumber) $runnumber
                set result [list $configname $runnumber] ;# return is not accepted here
            }
        }

    } err]} {
        messagebox "Error" $err error ok
    }
    destroy $w
    return $result
}

proc runSelectionDialog:groupAndSortConfigNames {} {
    foreach c [opp_getconfignames] {
        foreach base [opp_getbaseconfigs $c] {
            set hasderivedconfig($base) 1
        }
    }

    set leaf {}
    set nonleaf {}
    foreach c [opp_getconfignames] {
        if [info exist hasderivedconfig($c)] {
            lappend nonleaf $c
        } else {
            lappend leaf $c
        }
    }

    return [concat $leaf {{}} $nonleaf]
}

proc runSelectionDialog:extractConfigName {s} {
    set s [regsub " -- .*\$" $s ""]
    set s [regsub " \\(.*\\)\$" $s ""]
    set s [regsub "^\\((.*)\\)\$" $s "\\1"]
    return $s
}

proc runSelectionDialog:update {w} {
    # fill run number combo with runs of the selected config
    set configname [runSelectionDialog:extractConfigName [$w.f.c.e get]]
    set n 0
    catch {set n [opp_getnumrunsinconfig $configname]}

    if {$n>1} {
        $w.f.c2.e config -state normal
    }

    set runs {}
    for {set i 0} {$i<$n} {incr i} {lappend runs $i}
    $w.f.c2.e configure -values $runs

    # ensure run number is in the valid range
    set runnumber [$w.f.c2.e get]
    if {![string is integer $runnumber] || $runnumber<0 || $runnumber>=$n} {
        $w.f.c2.e set 0
    }

    if {$n<=1} {
        $w.f.c2.e config -state disabled
    }
}

proc displayStopDialog {} {
    # Create a dialog that can be used to stop a running simulation
    global opp tmp

    # 1. Create and configure dialog
    set topwindow "."
    catch {set topwindow [winfo toplevel [focus]]}
    if {$topwindow=="" || $topwindow=="."} {
        set w .stopdialog
    } else {
        set w $topwindow.stopdialog
    }
    set tmp(stopdialog) $w

    if {[winfo exists $w]} return

    toplevel $w
    wm title $w "Running..."
    wm transient $w [winfo toplevel [winfo parent $w]]
    wm protocol $w WM_DELETE_WINDOW {opp_stopsimulation}
    restoreDialogGeometry $w

    set red #f83030
    button $w.stopbutton  -text "STOP!" -background $red -activebackground $red \
          -borderwidth 6 -font BIGFont -command {opp_stopsimulation}
    ttk::checkbutton $w.autoupdate -text "auto-update inspectors" -variable opp(autoupdate) -command "stopDialogAutoupdate $w"
    ttk::button $w.updatebutton  -text "  Update now  " -command {opp_refreshinspectors}

    grid $w.stopbutton   -sticky news -padx 4 -pady 3
    grid $w.autoupdate   -sticky nes -padx 4 -pady 0
    grid $w.updatebutton -sticky nes -padx 4 -pady 3

    bind $w <Return> "opp_stopsimulation"
    bind $w <Escape> "opp_stopsimulation"
    bind $w <F8>     "opp_stopsimulation"

    set opp(autoupdate) [opp_getsimoption expressmode_autoupdate]
    stopDialogAutoupdate $w


    # Set a grab and claim the focus too.
    set opp(oldFocus) [focus]
    set opp(oldGrab) [grab current $w]
    grab $w
    focus $w.stopbutton
}

proc stopDialogAutoupdate {w} {
    global opp
    if {$opp(autoupdate)} {
        opp_setsimoption expressmode_autoupdate 1
        $w.updatebutton config -state disabled
    } else {
        opp_setsimoption expressmode_autoupdate 0
        $w.updatebutton config -state normal
    }
}

proc removeStopDialog {} {
    # Remove the dialog created by displayStopDialog

    global opp tmp
    if ![info exist tmp(stopdialog)] {
        return
    }

    set w $tmp(stopdialog)
    if {![winfo exists $w]} return

    # Restore the focus before deleting the window, since otherwise the
    # window manager may take the focus away so we can't redirect it.
    # Finally, restore any grab that was in effect.

    saveDialogGeometry $w
    catch {focus $opp(oldFocus)}
    destroy $w
    if {$opp(oldGrab) != ""} {
        grab $opp(oldGrab)
    }
}

proc preferencesDialog {parent {defaultpage ""}} {
    global opp config help_tips helptexts

    set parent [winfo toplevel $parent]
    if {$parent == "."} {
        set w .preferencesdialog
    } else {
        set w $parent.preferencesdialog
    }

    createOkCancelDialog $w "Preferences"

    ttk::notebook $w.f.nb
    set nb $w.f.nb
    $nb add [ttk::frame $nb.g] -text "General"
    $nb add [ttk::frame $nb.l] -text "Layouting"
    $nb add [ttk::frame $nb.a] -text "Animation"
    $nb add [ttk::frame $nb.t] -text "Filtering"
    $nb add [ttk::frame $nb.f] -text "Fonts"
    pack $nb -expand 1 -fill both

    if {$defaultpage==""} {set defaultpage $config(preferences-dialog-page)}

    $nb select $nb.$defaultpage

    # "General" page
    ttk::labelframe $nb.g.f0 -text "User Interface"
    ttk::checkbutton $nb.g.f0.keepontop -text "Keep inspector windows on top" -variable opp(keepontop)
    ttk::checkbutton $nb.g.f0.reuseinsp -text "Reuse inspectors if possible" -variable opp(reuseinsp)
    ttk::checkbutton $nb.g.f0.confirmexit -text "Confirm exit when simulation is in progress" -variable opp(confirmexit)
    pack $nb.g.f0.keepontop -anchor w
    pack $nb.g.f0.reuseinsp -anchor w
    pack $nb.g.f0.confirmexit -anchor w

    ttk::labelframe $nb.g.f1 -text "Simulation Execution"
    label-entry $nb.g.f1.updfreq_fast    "Display update frequency for Fast Run (ms):"
    label-entry $nb.g.f1.updfreq_express "Display update frequency for Express Run (ms):"
    $nb.g.f1.updfreq_fast.l config -width 40
    $nb.g.f1.updfreq_express.l config -width 40
    pack $nb.g.f1.updfreq_fast -anchor w -fill x
    pack $nb.g.f1.updfreq_express -anchor w -fill x

    ttk::labelframe $nb.g.f2 -text "Logs"
    ttk::checkbutton $nb.g.f2.initbanners -text "Print initialization banners" -variable opp(initbanners)
    ttk::checkbutton $nb.g.f2.eventbanners -text "Print event banners" -variable opp(eventbanners)
    ttk::checkbutton $nb.g.f2.shortbanners -text "Short event banners" -variable opp(shortbanners)
<<<<<<< HEAD
    label-entry-help $nb.g.f2.logformat "Log prefix format:" $helptexts(logformat)
    label-combo $nb.g.f2.loglevel "Log level:" {FATAL ERROR WARN INFO DETAIL DEBUG TRACE} ""
    commentlabel $nb.g.f2.c0 "The above settings apply to subsequent simulation events. Hover mouse to get help on log format syntax."
=======
    label-entry $nb.g.f2.numevents "Overall history size (in events):"
>>>>>>> 454104fb
    label-entry $nb.g.f2.numlines "Scrollback buffer (lines):"
    commentlabel $nb.g.f2.c1 "Applies to main window and module log windows. Leave blank for unlimited. Minimum value is 500 lines."

    $nb.g.f2.numevents.l config -width 30
    $nb.g.f2.numlines.l config -width 30
    pack $nb.g.f2.initbanners -anchor w
    pack $nb.g.f2.eventbanners -anchor w
    pack $nb.g.f2.shortbanners -anchor w -padx 10
<<<<<<< HEAD
    pack $nb.g.f2.logformat -anchor w -fill x
    pack $nb.g.f2.loglevel -anchor w
    pack $nb.g.f2.c0 -anchor w
=======
    pack $nb.g.f2.numevents -anchor w -fill x
>>>>>>> 454104fb
    pack $nb.g.f2.numlines -anchor w -fill x
    pack $nb.g.f2.c1 -anchor w -fill x

    pack $nb.g.f0 -anchor center -expand 0 -fill x -ipadx 0 -ipady 0 -padx 10 -pady 5 -side top
    pack $nb.g.f2 -anchor center -expand 0 -fill x -ipadx 0 -ipady 0 -padx 10 -pady 5 -side top
    pack $nb.g.f1 -anchor center -expand 0 -fill x -ipadx 0 -ipady 0 -padx 10 -pady 5 -side top

    # "Layouting" page
    ttk::labelframe $nb.l.f1 -text "Layouting"
    ttk::label $nb.l.f1.layouterlabel -text "Layouting algorithm:"
    ttk::frame $nb.l.f1.layouter
    ttk::radiobutton $nb.l.f1.layouter.fast -text "Fast" -variable opp(layouterchoice) -value "fast"
    ttk::radiobutton $nb.l.f1.layouter.advanced -text "Advanced" -variable opp(layouterchoice) -value "advanced"
    ttk::radiobutton $nb.l.f1.layouter.auto -text "Adaptive (Fast for large networks, Advanced for smaller ones)" -variable opp(layouterchoice) -value "auto"
    ttk::checkbutton $nb.l.f1.layouting -text "Show layouting process" -variable opp(layouting)
    ttk::labelframe $nb.l.f2 -text "Display"
    ttk::checkbutton $nb.l.f2.arrangevectorconnections -text "Arrange connections on vector gates parallel to each other" -variable opp(arrangevectorconnections)
    ttk::checkbutton $nb.l.f2.allowresize -text "Resize window to fit network with current zoom level first" -variable opp(allowresize)
    ttk::checkbutton $nb.l.f2.allowzoom -text "Zoom out if necessary to fit network into window" -variable opp(allowzoom)
    label-entry $nb.l.f2.iconminsize  "Minimum icon size when zoomed out (pixels):"
    $nb.l.f2.iconminsize.l config -width 0

    pack $nb.l.f1.layouterlabel -anchor w
    pack $nb.l.f1.layouter -anchor w
    pack $nb.l.f1.layouter.fast -anchor w -padx 10
    pack $nb.l.f1.layouter.advanced -anchor w -padx 10
    pack $nb.l.f1.layouter.auto -anchor w -padx 10
    pack $nb.l.f1.layouting -anchor w
    pack $nb.l.f2.arrangevectorconnections -anchor w
    pack $nb.l.f2.iconminsize -anchor w -fill x
    pack $nb.l.f2.allowresize -anchor w
    pack $nb.l.f2.allowzoom -anchor w
    pack $nb.l.f1 -anchor center -expand 0 -fill x -ipadx 0 -ipady 0 -padx 10 -pady 5 -side top
    pack $nb.l.f2 -anchor center -expand 0 -fill x -ipadx 0 -ipady 0 -padx 10 -pady 5 -side top

    # "Filtering" page
    ttk::labelframe $nb.t.f1 -text "Timeline"
    ttk::checkbutton $nb.t.f1.tlwantself -text "Show self-messages" -variable opp(timeline-wantselfmsgs)
    ttk::checkbutton $nb.t.f1.tlwantnonself -text "Show non-self messages" -variable opp(timeline-wantnonselfmsgs)
    ttk::checkbutton $nb.t.f1.tlwantsilent -text "Show silent (non-animated) messages, see below" -variable opp(timeline-wantsilentmsgs)

    ttk::labelframe $nb.t.f2 -text "Animation"
    ttk::label $nb.t.f2.filterslabel -text "Messages to exclude from animation:"
    text $nb.t.f2.filterstext -height 10 -width 20
    commentlabel $nb.t.f2.c1 "One expression per line. Wildcards, AND, OR, NOT, numeric ranges ({5..10}), field matchers (className(..), kind(..), byteLength(..), etc.) are accepted."

    pack $nb.t.f1.tlwantself -anchor w
    pack $nb.t.f1.tlwantnonself -anchor w
    pack $nb.t.f1.tlwantsilent -anchor w
    pack $nb.t.f2.filterslabel -anchor w
    pack $nb.t.f2.filterstext -fill x -padx 8 -pady 2
    pack $nb.t.f2.c1 -anchor w -fill x

    pack $nb.t.f1 -anchor center -expand 0 -fill x -ipadx 0 -ipady 0 -padx 10 -pady 5 -side top
    pack $nb.t.f2 -anchor center -expand 0 -fill x -ipadx 0 -ipady 0 -padx 10 -pady 5 -side top

    # "Animation" page
    ttk::labelframe $nb.a.f1 -text "General"
    ttk::checkbutton $nb.a.f1.anim -text "Animate messages" -variable opp(anim)
    label-scale $nb.a.f1.speed "    Animation speed:"
    $nb.a.f1.speed.e config -length 200 -from 0 -to 3 -variable opp(speed)
    ttk::checkbutton $nb.a.f1.concanim -text "Broadcast animation" -variable opp(concanim)
    commentlabel $nb.a.f1.ca "Animates send/sendDirect calls concurrently, after processing each event (i.e. out of sequence)"
    ttk::checkbutton $nb.a.f1.nextev -text "Show next event markers" -variable opp(nextev)
    ttk::checkbutton $nb.a.f1.sdarrows -text "Show arrows for sendDirect animation" -variable opp(sdarrows)
    ttk::checkbutton $nb.a.f1.bubbles -text "Show bubbles (bubble() calls)" -variable opp(bubbles)
    ttk::checkbutton $nb.a.f1.animmeth -text "Animate method calls" -variable opp(animmeth)
    label-entry $nb.a.f1.methdelay "    Method call delay (ms):"
    $nb.a.f1.methdelay.l config -width 25
    ttk::labelframe $nb.a.f2 -text "Messages"
    ttk::checkbutton $nb.a.f2.msgnam -text "Display message names during animation" -variable opp(msgnam)
    ttk::checkbutton $nb.a.f2.msgclass -text "Display message class during animation" -variable opp(msgclass)
    ttk::checkbutton $nb.a.f2.msgcol -text "Color messages by message kind" -variable opp(msgcol)
    commentlabel $nb.a.f2.c "Color code (message kind modulo 8): 0=red 1=green 2=blue 3=white 4=yellow 5=cyan 6=magenta 7=black"
    ttk::checkbutton $nb.a.f2.penguin -text "Penguin mode" -variable opp(penguin)

    pack $nb.a.f1.anim -anchor w
    pack $nb.a.f1.speed -anchor w -expand 0 -fill x
    pack $nb.a.f1.concanim -anchor w
    pack $nb.a.f1.ca -anchor w -fill x
    pack $nb.a.f1.nextev -anchor w
    pack $nb.a.f1.sdarrows -anchor w
    pack $nb.a.f1.bubbles -anchor w
    pack $nb.a.f1.animmeth -anchor w
    pack $nb.a.f1.methdelay -anchor w -fill x
    pack $nb.a.f2.msgnam -anchor w
    pack $nb.a.f2.msgclass -anchor w
    pack $nb.a.f2.msgcol -anchor w
    pack $nb.a.f2.c -anchor w -fill x
    pack $nb.a.f2.penguin -anchor w

    pack $nb.a.f1 -anchor center -expand 0 -fill x -ipadx 0 -ipady 0 -padx 10 -pady 5 -side top
    pack $nb.a.f2 -anchor center -expand 0 -fill x -ipadx 0 -ipady 0 -padx 10 -pady 5 -side top

    # "Fonts" page
    ttk::labelframe $nb.f.f1 -text "Fonts"
    label-fontcombo $nb.f.f1.normalfont "User interface:" TkDefaultFont
    label-fontcombo $nb.f.f1.timelinefont "Timeline:" TimelineFont
    label-fontcombo $nb.f.f1.canvasfont "Canvas:" CanvasFont
    label-fontcombo $nb.f.f1.textfont  "Log windows:" LogFont
    pack $nb.f.f1.normalfont -anchor w -fill x
    pack $nb.f.f1.timelinefont -anchor w -fill x
    pack $nb.f.f1.canvasfont -anchor w -fill x
    pack $nb.f.f1.textfont -anchor w -fill x

    pack $nb.f.f1 -anchor center -expand 0 -fill x -ipadx 50 -ipady 0 -padx 10 -pady 5 -side top

    # Configure dialog
    $nb.g.f1.updfreq_fast.e insert 0 [opp_getsimoption updatefreq_fast_ms]
    $nb.g.f1.updfreq_express.e insert 0 [opp_getsimoption updatefreq_express_ms]
    $nb.g.f2.numevents.e insert 0 [opp_getsimoption logbuffer_maxnumevents]
    $nb.g.f2.numlines.e insert 0 [opp_getsimoption scrollbacklimit]
    $nb.l.f2.iconminsize.e insert 0 [opp_getsimoption iconminsize]
    $nb.t.f2.filterstext insert 1.0 [opp_getsimoption silent_event_filters]
    set opp(eventbanners) [opp_getsimoption event_banners]
    set opp(initbanners) [opp_getsimoption init_banners]
    set opp(shortbanners) [opp_getsimoption short_banners]
    $nb.g.f2.logformat.e insert 0 [opp_getsimoption logformat]
    $nb.g.f2.loglevel.e delete 0 end
    $nb.g.f2.loglevel.e insert 0 [opp_getsimoption loglevel]
    set opp(anim)       [opp_getsimoption animation_enabled]
    set opp(concanim)   $config(concurrent-anim)
    set opp(nextev)     [opp_getsimoption nexteventmarkers]
    set opp(sdarrows)   [opp_getsimoption senddirect_arrows]
    set opp(animmeth)   [opp_getsimoption anim_methodcalls]
    $nb.a.f1.methdelay.e insert 0 [opp_getsimoption methodcalls_delay]
    set opp(msgnam)     [opp_getsimoption animation_msgnames]
    set opp(msgclass)   [opp_getsimoption animation_msgclassnames]
    set opp(msgcol)     [opp_getsimoption animation_msgcolors]
    set opp(penguin)    [opp_getsimoption penguin_mode]
    set opp(layouting)  [opp_getsimoption showlayouting]
    set opp(layouterchoice) [opp_getsimoption layouterchoice]
    set opp(arrangevectorconnections) [opp_getsimoption arrangevectorconnections]
    set opp(bubbles)    [opp_getsimoption bubbles]
    set opp(speed)      [opp_getsimoption animation_speed]
    set opp(keepontop)   $config(keep-inspectors-on-top)
    set opp(reuseinsp)   $config(reuse-inspectors)
    set opp(confirmexit) $config(confirm-exit)
    set opp(allowresize) $config(layout-may-resize-window)
    set opp(allowzoom)   $config(layout-may-change-zoom)

    set opp(timeline-wantselfmsgs)      $config(timeline-wantselfmsgs)
    set opp(timeline-wantnonselfmsgs)   $config(timeline-wantnonselfmsgs)
    set opp(timeline-wantsilentmsgs)    $config(timeline-wantsilentmsgs)

    setInitialDialogFocus $nb.a.f1.anim

    if [execOkCancelDialog $w] {
        opp_setsimoption updatefreq_fast_ms    [$nb.g.f1.updfreq_fast.e get]
        opp_setsimoption updatefreq_express_ms [$nb.g.f1.updfreq_express.e get]
        opp_setsimoption silent_event_filters  [$nb.t.f2.filterstext get 1.0 end]
        set n [$nb.g.f2.numevents.e get]
        if {$n=="" || [string is integer $n]} {
            if {$n!="" && $n<100} {set n 100}
            opp_setsimoption logbuffer_maxnumevents $n
        }
        set n [$nb.g.f2.numlines.e get]
        if {$n=="" || [string is integer $n]} {
            if {$n!="" && $n<500} {set n 500}
            opp_setsimoption scrollbacklimit $n
        }

        opp_setsimoption event_banners       $opp(eventbanners)
        opp_setsimoption init_banners        $opp(initbanners)
        opp_setsimoption short_banners       $opp(shortbanners)
        opp_setsimoption logformat           [$nb.g.f2.logformat.e get]
        catch {opp_setsimoption loglevel     [$nb.g.f2.loglevel.e get] }
        opp_setsimoption animation_enabled   $opp(anim)
        set config(concurrent-anim)          $opp(concanim)
        opp_setsimoption nexteventmarkers    $opp(nextev)
        opp_setsimoption senddirect_arrows   $opp(sdarrows)
        opp_setsimoption anim_methodcalls    $opp(animmeth)
        opp_setsimoption methodcalls_delay   [$nb.a.f1.methdelay.e get]
        opp_setsimoption animation_msgnames  $opp(msgnam)
        opp_setsimoption animation_msgclassnames $opp(msgclass)
        opp_setsimoption animation_msgcolors $opp(msgcol)
        set old_iconminsize [opp_getsimoption iconminsize]
        opp_setsimoption iconminsize         [$nb.l.f2.iconminsize.e get]
        opp_setsimoption penguin_mode        $opp(penguin)
        opp_setsimoption showlayouting       $opp(layouting)
        opp_setsimoption layouterchoice      $opp(layouterchoice)
        opp_setsimoption arrangevectorconnections  $opp(arrangevectorconnections)
        opp_setsimoption bubbles             $opp(bubbles)
        opp_setsimoption animation_speed     $opp(speed)
        set config(keep-inspectors-on-top)   $opp(keepontop)
        set config(reuse-inspectors)         $opp(reuseinsp)
        set config(confirm-exit)             $opp(confirmexit)
        set config(layout-may-resize-window) $opp(allowresize)
        set config(layout-may-change-zoom)   $opp(allowzoom)

        set config(timeline-wantselfmsgs)    $opp(timeline-wantselfmsgs)
        set config(timeline-wantnonselfmsgs) $opp(timeline-wantnonselfmsgs)
        set config(timeline-wantsilentmsgs)  $opp(timeline-wantsilentmsgs)

        fontcombo:updatefont $nb.f.f1.normalfont TkDefaultFont
        fontcombo:updatefont $nb.f.f1.normalfont TkTooltipFont
        fontcombo:updatefont $nb.f.f1.normalfont TkTextFont
        fontcombo:updatefont $nb.f.f1.normalfont BoldFont
        #TODO: fontcombo:updatefont $nb.f.f1.normalfont BIGFont ----but keep size!!!
        fontcombo:updatefont $nb.f.f1.textfont LogFont
        fontcombo:updatefont $nb.f.f1.textfont TkFixedFont
        fontcombo:updatefont $nb.f.f1.timelinefont TimelineFont
        fontcombo:updatefont $nb.f.f1.canvasfont CanvasFont

        reflectSettingsInGui
    }

    set config(preferences-dialog-page) [winfo name [$nb select]]

    destroy $w
}

proc setIfPatternIsValid {var pattern} {
    if [catch {opp_checkpattern $pattern} errmsg] {
        tk_messageBox -type ok -icon warning -title "Tkenv" -message "Filter pattern \"$pattern\" has invalid syntax -- setting unchanged."
    } else {
        uplevel [list set $var $pattern]
    }
}

proc runUntilDialog {time_var event_var msg_var mode_var} {

    global opp config tmp

    upvar $time_var time_var0
    upvar $event_var event_var0
    upvar $msg_var msg_var0
    upvar $mode_var mode_var0

    set w .rununtildialog
    createOkCancelDialog $w "Run Until"

    # collect FES messages for combo
    set msglabels {""}
    set msgptrs [opp_fesevents 1000 0 1 1 1]  ;# exclude non-message events
    foreach ptr $msgptrs {
        set msglabel "[opp_getobjectfullname $ptr] ([opp_getobjectshorttypename $ptr]), [opp_getobjectinfostring $ptr] -- $ptr"
        lappend msglabels $msglabel
    }

    # create and pack controls
    label-entry $w.f.time  "Simulation time to stop at:"
    label-entry $w.f.event "Event number to stop at:"
    label-combo $w.f.msg   "Message to stop at:" $msglabels
    label-check $w.f.stop  "" "Stop when message is cancelled" tmp(stop)
    label-combo $w.f.mode  "Running mode:"  {"Normal" "Fast (rare updates)" "Express (tracing off)"}

    foreach i {time event msg stop mode} {
       $w.f.$i.l configure -width 24
       pack $w.f.$i -anchor w -fill x
    }

    pack $w.f -anchor center -expand 1 -fill both -padx 10 -pady 10 -side top

    # restore last values
    set lastmsg $config(rununtil-msg)
    if {[lsearch -exact $msgptrs $lastmsg]==-1} {
        set msglabel ""  ;# saved msg pointer not currently scheduled, forget it (object may not even exist any more)
    } else {
        set msglabel "[opp_getobjectfullname $lastmsg] ([opp_getobjectshorttypename $lastmsg]), [opp_getobjectinfostring $lastmsg] -- $lastmsg"
    }

    $w.f.time.e insert 0 $config(rununtil-time)
    $w.f.event.e insert 0 $config(rununtil-event)
    $w.f.msg.e set $msglabel
    $w.f.mode.e set $config(rununtil-mode)
    set tmp(stop) [opp_getsimoption stoponmsgcancel]

    $w.f.time.e select range 0 end
    $w.f.event.e select range 0 end

    setInitialDialogFocus $w.f.time.e

    if [execOkCancelDialog $w] {
        set time_var0  [$w.f.time.e get]
        set event_var0 [$w.f.event.e get]
        set msg_var0   [lindex [$w.f.msg.e get] end]
        set mode_var0  [lindex [$w.f.mode.e get] 0]

        set config(rununtil-time)  $time_var0
        set config(rununtil-event) $event_var0
        set config(rununtil-msg)   $msg_var0
        set config(rununtil-mode)  [$w.f.mode.e get]
        opp_setsimoption stoponmsgcancel $tmp(stop)

        destroy $w
        return 1
    }
    destroy $w
    return 0
}



# findDialog --
#
proc findDialog {w} {

    global tmp config

    set tmp(case-sensitive)  $config(editor-case-sensitive)
    set tmp(whole-words)     $config(editor-whole-words)
    set tmp(regexp)          $config(editor-regexp)
    set tmp(backwards)       $config(editor-backwards)

    # dialog should be child of the window which contains the text widget
    set dlg [winfo toplevel $w].finddialog
    if {$dlg=="..finddialog"} {set dlg .finddialog}

    # create dialog
    createOkCancelDialog $dlg "Find" 1

    label-entry $dlg.f.find "Find string:"
    ttk::frame $dlg.f.opt
    pack $dlg.f.find -expand 0 -fill x
    pack $dlg.f.opt -expand 0 -fill none -anchor e

    # add entry fields
    ttk::checkbutton $dlg.f.opt.regexp -text "Regular expression" -underline 0 -variable tmp(regexp)
    ttk::checkbutton $dlg.f.opt.case -text "Case sensitive" -underline 0 -variable tmp(case-sensitive)
    ttk::checkbutton $dlg.f.opt.words -text "Whole words only" -underline 0 -variable tmp(whole-words)
    ttk::checkbutton $dlg.f.opt.backwards -text "Search backwards" -underline 7 -variable tmp(backwards)

    grid $dlg.f.opt.regexp $dlg.f.opt.case      -sticky nw
    grid $dlg.f.opt.words  $dlg.f.opt.backwards -sticky nw

    bind $dlg <Alt-r> [list $dlg.f.opt.regexp invoke]
    bind $dlg <Alt-R> [list $dlg.f.opt.regexp invoke]
    bind $dlg <Alt-c> [list $dlg.f.opt.case invoke]
    bind $dlg <Alt-C> [list $dlg.f.opt.case invoke]
    bind $dlg <Alt-w> [list $dlg.f.opt.words invoke]
    bind $dlg <Alt-W> [list $dlg.f.opt.words invoke]
    bind $dlg <Alt-b> [list $dlg.f.opt.backwards invoke]
    bind $dlg <Alt-B> [list $dlg.f.opt.backwards invoke]

    $dlg.f.find.e insert 0 $config(editor-findstring)
    $dlg.f.find.e select range 0 end

    setInitialDialogFocus $dlg.f.find.e

    # exec the dialog
    set result [execOkCancelDialog $dlg]

    set findstring [$dlg.f.find.e get]

    set case $tmp(case-sensitive)
    set words $tmp(whole-words)
    set regexp $tmp(regexp)
    set backwards $tmp(backwards)

    set config(editor-findstring) $findstring
    set config(editor-case-sensitive) $case
    set config(editor-whole-words) $words
    set config(editor-regexp) $regexp
    set config(editor-backwards) $backwards

    destroy $dlg

    if {$result == 1} {
        doFind $w $findstring $case $words $regexp $backwards
    }
}


# findNext --
#
# find next occurrence of the string in the editor window
#
proc findNext {w} {
    global config

    set findstring   $config(editor-findstring)
    set case         $config(editor-case-sensitive)
    set words        $config(editor-whole-words)
    set regexp       $config(editor-regexp)
    set backwards    $config(editor-backwards)

    doFind $w $findstring $case $words $regexp $backwards
}


# doFind --
#
#
proc doFind {w findstring case words regexp backwards} {
    if {[_doFind $w $findstring $case $words $regexp $backwards] == ""} {
        tk_messageBox -parent [winfo toplevel $w] -title "Find" -icon warning \
                      -type ok -message "'$findstring' not found."
    }
}

# _doFind --
#
# Internal proc for doFind and doReplace.
#
# Finds the given string, positions the cursor after its last char,
# and returns the length. Returns empty string if not found.
#
proc _doFind {w findstring case words regexp backwards} {

    # remove previous highlights
    $w tag remove SELECT 0.0 end

    # find the string
    set cur "insert"
    set initialcur $cur
    while 1 {
        # do search
        if {$backwards} {
            if {$case && $regexp} {
                set cur [$w search -count length -backwards -regexp -- $findstring $cur 1.0]
            } elseif {$case} {
                set cur [$w search -count length -backwards -- $findstring $cur 1.0]
            } elseif {$regexp} {
                set cur [$w search -count length -backwards -nocase -regexp -- $findstring $cur 1.0]
            } else {
                set cur [$w search -count length -backwards -nocase -- $findstring $cur 1.0]
            }
        } else {
            if {$case && $regexp} {
                set cur [$w search -count length -regexp -- $findstring $cur end]
            } elseif {$case} {
                set cur [$w search -count length -- $findstring $cur end]
            } elseif {$regexp} {
                set cur [$w search -count length -nocase -regexp -- $findstring $cur end]
            } else {
                set cur [$w search -count length -nocase -- $findstring $cur end]
            }
        }

        # exit if not found
        if {$cur == ""} {
            break
        }

        # allow exit loop only if we moved from initial cursor position
        if {![$w compare "$cur  + $length chars" == $initialcur]} {
            # if 'whole words' and we are not at beginning of a word, continue searching
            if {!$words} {
                break
            }
            if {[$w compare $cur == "$cur wordstart"] && \
                [$w compare "$cur + $length char" == "$cur wordend"]} {
                break
            }
        }

        # move cur so that we find next/prev occurrence
        if {$backwards} {
            set cur "$cur - 1 char"
        } else {
            set cur "$cur + 1 char"
        }
    }

    # check if found
    if {$cur == ""} {
        return ""
    }

    # highlight it and return length
    $w tag add SELECT $cur "$cur + $length chars"
    $w mark set insert "$cur + $length chars"
    $w see insert

    return $length
}

#
# Dialog to show/hide events in log windows. Returns an updated
# excludedModuleIds list; or a single 0 on cancel (0 is not a valid
# module Id.)
#
proc moduleOutputFilterDialog {rootmodule excludedModuleIds} {
    global tmp tmpExcludedModuleIds

    if {[networkPresent] == 0} {return 0}

    set title "Filter Window Contents"
    set msg "Select modules to show log messages from:"

    set w .treedialog
    createOkCancelDialog $w $title

    ttk::label $w.f.m -text $msg -anchor w -justify left
    ttk::frame $w.f.f -relief sunken
    pack $w.f.m -fill x -padx 10 -pady 5 -side top
    pack $w.f.f -expand 1 -fill both -padx 10 -pady 5 -side top

    # don't use sunken border due to rendering bug (checkboxes may erase part of the tree's border)
    canvas $w.f.f.c -width 300 -height 350 -bd 0 -bg white
    addScrollbars $w.f.f.c

    set tree $w.f.f.c
    set tmp(moduletreeroot) $rootmodule
    array unset tmpExcludedModuleIds
    foreach i $excludedModuleIds {set tmpExcludedModuleIds($i) 1}

    Tree:init $tree moduleOutputFilterDialog:getModuleTreeInfo
    Tree:open $tree $rootmodule
    Tree:readsubtreecheckboxstate $tree $rootmodule

    setInitialDialogFocus $tree

    if [execOkCancelDialog $w] {
        set excludedModuleIds {}
        foreach ptr [Tree:getcheckvars $tree] {
            set varname [Tree:getcheckvar $tree $ptr]
            upvar #0 $varname checkboxvar
            set isExcluded [expr !$checkboxvar]
            if {$isExcluded} {
                set moduleId [opp_getobjectid $ptr]
                lappend excludedModuleIds $moduleId
            }
        }
        array unset tmpExcludedModuleIds
        destroy $w
        return $excludedModuleIds
    }
    array unset tmpExcludedModuleIds
    destroy $w
    return 0
}

proc moduleOutputFilterDialog:getModuleTreeInfo {w op {key {}}} {
    global icons tmp tmpExcludedModuleIds

    set ptr $key
    switch $op {

      text {
        set id [opp_getobjectid $ptr]
        if {$id!=""} {set id " (id=$id)"}
        return "[opp_getobjectfullname $ptr] ([opp_getobjectshorttypename $ptr])$id"
      }

      needcheckbox {
        # we're going to say "yes", but initialize checkbox state first
        set varname [Tree:getcheckvar $w $ptr]
        upvar #0 $varname checkboxvar
        if {![info exist checkboxvar]} {
            set moduleId [opp_getobjectid $ptr]
            set isExcluded [info exist tmpExcludedModuleIds($moduleId)]
            set checkboxvar [expr !$isExcluded]
        }
        return 1
      }

      options {
        return ""
      }

      icon {
        #return [opp_getobjecticon $ptr]
        return ""
      }

      haschildren {
        if {$ptr=="treeroot"} {return 1}
        return [opp_hassubmodules $ptr]
      }

      children {
        if {$ptr=="treeroot"} {return $tmp(moduletreeroot)}
        return [opp_getsubmodules $ptr]
      }

      root {
        return "treeroot"
      }

      selectionchanged {
      }
    }
}




# filteredObjectList:window --
#
# Implements the "Find/inspect objects" dialog.
#
proc filteredObjectList:window {{ptr ""}} {
    global config tmp icons help_tips helptexts
    global B2 B3

    set w .findobjectsdialog

    if {$ptr=="" || [opp_isnull $ptr]} {
        set ptr [opp_object_simulation]
    }

    # if already exists, update the "search in" field and show it
    if {[winfo exists $w]} {
        $w.f.filter.searchin.e delete 0 end
        $w.f.filter.searchin.e insert 0 [opp_getobjectfullpath $ptr]
        showWindow $w  ;# black magic to raise the window
        return
    }

    # otherwise create
    createCloseDialog $w "Find/Inspect Objects" 1

    # stay on top
    if {$config(keep-inspectors-on-top)} {
        makeTransient $w
    }

    # vars
    set tmp(class)    $config(filtobjlist-class)
    set tmp(name)     $config(filtobjlist-name)
    set tmp(order)    $config(filtobjlist-order)
    set tmp(category) $config(filtobjlist-category)

    # two panels: $w.f.filter is the upper panel for filters, and
    # $w.f.main is the lower one with the listbox.

    # panel for filters
    ttk::frame $w.f.filter
    pack $w.f.filter -anchor center -expand 0 -fill x -side top

    #label $w.f.filter.title -text "Filter list of all objects in the simulation:" -justify left -anchor w
    #pack $w.f.filter.title -anchor w -expand 1 -fill x -side top

    label-entry $w.f.filter.searchin "Search inside:" [opp_getobjectfullpath $ptr]
    pack $w.f.filter.searchin -anchor w -expand 0 -fill x -side top

    ttk::labelframe $w.f.filter.pars -text "Search by class and object name:"
    pack $w.f.filter.pars -anchor center -expand 0 -fill x -side top
    set fp $w.f.filter.pars

    labelwithhelp $fp.classlabel "Class filter expression:" $helptexts(filterdialog-classnamepattern)
    labelwithhelp $fp.namelabel  "Object full path filter, e.g. \"*.queue\ AND not length(0)\":" $helptexts(filterdialog-namepattern)

    ttk::combobox $fp.classentry -values [concat {{}} [filteredObjectList:getClassNames]]
    catch {$fp.classentry current 0}
    $fp.classentry config -textvariable tmp(class)
    ttk::entry $fp.nameentry -textvariable tmp(name)

    set help_tips($fp.classentry) $helptexts(filterdialog-classnamepattern)
    set help_tips($fp.nameentry) $helptexts(filterdialog-namepattern)

    ttk::button $fp.refresh -text "Refresh" -width 10 -command "filteredObjectList:refresh $w"

    grid $fp.classlabel $fp.namelabel x -sticky ws -padx 5
    grid $fp.classentry $fp.nameentry $fp.refresh -sticky ew -padx 5 -pady 3
    grid columnconfig $fp 0 -weight 1
    grid columnconfig $fp 1 -weight 3

    # category filters
    ttk::labelframe $w.f.filter.cat -text "Object categories:"
    set cf $w.f.filter.cat
    ttk::checkbutton $cf.modules -text "modules" -variable tmp(cat-m)
    ttk::checkbutton $cf.modpars -text "module parameters" -variable tmp(cat-p)
    ttk::checkbutton $cf.queues -text "queues" -variable tmp(cat-q)
    ttk::checkbutton $cf.statistics -text "outvectors, statistics, variables" -variable tmp(cat-s)
    ttk::checkbutton $cf.messages -text "messages"  -variable tmp(cat-g)
    ttk::checkbutton $cf.chansgates -text "gates, channels" -variable tmp(cat-c)
    ttk::checkbutton $cf.variables -text "FSM states, variables"  -variable tmp(cat-v)
    ttk::checkbutton $cf.other -text "other" -variable tmp(cat-o)
    grid $cf.modules   $cf.modpars     $cf.queues     $cf.statistics  -sticky nw
    grid $cf.messages  $cf.chansgates  $cf.variables  $cf.other       -sticky nw
    grid columnconfigure $cf 3 -weight 1
    pack $cf -anchor center -expand 0 -fill x -side top

    foreach {c} {m q p c s g v o} {
        set tmp(cat-$c) [string match "*$c*" $tmp(category)]
    }

    # number of objects
    ttk::label $w.f.numobj -text "Found 0 objects" -justify left -anchor w
    pack $w.f.numobj -anchor w -expand 0 -fill x -side top

    # Listbox
    set lb [createInspectorListbox $w.f ""]
    $lb column name  -stretch 0 -width 350
    $lb column info  -stretch 0 -width 200
    inspectorListbox:restoreColumnWidths $lb "objdialog:columnwidths"

    # Configure dialog
    $w.buttons.closebutton config -command filteredObjectList:windowClose
    wm protocol $w WM_DELETE_WINDOW "$w.buttons.closebutton invoke"

    bind $fp.classentry <Return> "$fp.refresh invoke"
    bind $fp.nameentry <Return> "$fp.refresh invoke"
    bind $lb <Double-Button-1> "filteredObjectList:inspect $lb; after 500 \{raise $w; focus $lb\}"
    bind $lb <Key-Return> "filteredObjectList:inspect $lb; after 500 \{raise $w; focus $lb\}"
    bind $lb <Button-$B3> "+filteredObjectList:popup %X %Y $w"  ;# Note "+"! it appends this code to binding in widgets.tcl
    bind $w <Escape> "$w.buttons.closebutton invoke"
    bindRunCommands $w

    setInitialDialogFocus $fp.nameentry
}

#
# Closes Filtered object dialog
#
proc filteredObjectList:windowClose {} {
    global config tmp
    set w .findobjectsdialog

    set config(filtobjlist-class)    $tmp(class)
    set config(filtobjlist-name)     $tmp(name)
    set config(filtobjlist-order)    $tmp(order)
    set config(filtobjlist-category) $tmp(category)

    saveDialogGeometry $w

    set lb $w.f.main.list
    inspectorListbox:storeColumnWidths $lb "objdialog:columnwidths"

    destroy $w
}

# filteredObjectList:getClassNames --
#
# helper proc for filteredObjectList:window
#
proc filteredObjectList:getClassNames {} {
    set classes [opp_getchildobjects [opp_object_classes]]

    # get the names
    set classnames {}
    foreach classptr $classes {
        lappend classnames [opp_getobjectfullname $classptr]
    }
    # add classes that are not registered
    #lappend classnames ...

    return [lsort -dictionary $classnames]
}

# filteredObjectList:refresh --
#
# helper proc for filteredObjectList:window
#
proc filteredObjectList:refresh {w} {
    global config tmp
    global filtobjlist_state

    # resolve root object
    set rootobjectname [$w.f.filter.searchin.e get]
    set rootobject [opp_findobjectbyfullpath $rootobjectname]
    if [opp_isnull $rootobject] {
        tk_messageBox -title "Error" -icon error -type ok -parent $w \
            -message "Object to search in (\"$rootobjectname\") could not be resolved."
        return
    }

    set tmp(category) ""
    set categories {m q p c s g v o}
    foreach {c} $categories {
        if {$tmp(cat-$c)} {set tmp(category) "$tmp(category)$c"}
    }
    if {[string length $tmp(category)]==[llength $categories]} {
        set tmp(category) "a$tmp(category)"
    }

    set class $tmp(class)
    if {$class==""} {set class "*"}
    if [catch {opp_checkpattern $class} errmsg] {
        tk_messageBox -parent $w -type ok -icon warning -title "Tkenv" -message "Class filter pattern \"$class\" has invalid syntax -- using \"*\" instead."
        set class "*"
    }

    set name $tmp(name)
    if {$name==""} {set name "*"}
    if [catch {opp_checkpattern $name} errmsg] {
        tk_messageBox -parent $w -type ok -icon warning -title "Tkenv" -message "Name filter pattern \"$name\" has invalid syntax -- using \"*\" instead."
        set name "*"
    }

    set order ""

    # get list
    set maxcount $config(filtobjlist-maxcount)
    if [catch {
        set objlist [opp_getsubobjectsfilt $rootobject $tmp(category) $class $name $maxcount $order]
    } err] {
        tk_messageBox -title "Error" -icon error -type ok -parent $w -message "Error: $err."
        set objlist {}
    }
    set num [llength $objlist]

    # ask user if too many...
    set viewall "ok"
    if {$num==$maxcount} {
        set viewall [tk_messageBox -title "Too many objects" -icon warning -type okcancel -parent $w \
        -message "Your query matched at least $num objects, click OK to display them."]
    }

    # clear listbox
    set lb $w.f.main.list
    ttkTreeview:deleteAll $lb

    # insert into listbox
    if {$viewall=="ok"} {
        if {$num==$maxcount} {
            $w.f.numobj config -text "The first $num objects found:"
        } else {
            $w.f.numobj config -text "Found $num objects:"
        }
        foreach ptr $objlist {
            set type [opp_getobjectshorttypename $ptr]
            set fullpath [opp_getobjectfullpath $ptr]
            set info [opp_getobjectinfostring $ptr]
            set icon [opp_getobjecticon $ptr]
            $lb insert {} end -image $icon -text "  $type" -values [list $fullpath $info $ptr]
        }
        set filtobjlist_state(outofdate) 0
    }
}

set filtobjlist_state(outofdate) 0

#
# Called from inspectorUpdateCallback whenever inspectors should be refereshed
#
proc filteredObjectList:inspectorUpdate {} {
    global filtobjlist_state
    set filtobjlist_state(outofdate) 1
}

proc filteredobjectlist_isnotsafetoinspect {} {
    global filtobjlist_state
    if {$filtobjlist_state(outofdate) || [isRunning]} {
        return 1
    }
    return 0
}

# filteredObjectList:popup --
#
# helper procedure for filteredObjectList:window -- creates popup menu
#
proc filteredObjectList:popup {X Y w} {
    set lb $w.f.main.list
    set ptr [inspectorListbox:getCurrent $lb]
    if [opp_isnull $ptr] return
    set insptypes [opp_supported_insp_types $ptr]

    set p $w.popup
    catch {destroy $p}
    menu $p -tearoff 0
    if {[filteredobjectlist_isnotsafetoinspect]} {set state "disabled"} else {set state "normal"}
    foreach type $insptypes {
       set label [getInspectMenuLabel $type]
       $p add command -label $label -state $state -command "opp_inspect $ptr \{$type\}; after 500 \{catch \{raise $w; focus $lb\}\}"
    }
    $p post $X $Y
}

proc filteredObjectList:inspect {lb} {
    set w .findobjectsdialog
    if {[filteredobjectlist_isnotsafetoinspect]} {
        if {[isRunning]} {
            set advice "please stop the simulation and click Refresh first"
        } else {
            set advice "please click Refresh first"
        }
        tk_messageBox -parent $w -icon info -type ok -title "Filtered object list" \
                      -message "Dialog contents might be out of date -- $advice."
        return
    }

    set ptr [inspectorListbox:getCurrent $lb]
    if [opp_isnotnull $ptr] {
        opp_inspect $ptr
    }
}

#----

set helptexts(logformat) {
Here are some of the format characters that you can use in the log prefix.
See the manual or the LogFormatter class for the complete list.

General:
  - %l, %c: log level (INFO, DEBUG, etc) and category string
  - %e, %t, %g: event number, simulation time, and fingerprint if enabled
  - %f, %i, %u: source file, line number, and function

Objects:
  - %E event object (class name, name)
  - %U module of current event (NED type, full path)
  - %C context component (NED type, full path)
  - %K context component, if different from event module (NED type, full path)
  - %J source component or object (NED type or class, full path or pointer)
  - %L source component or object, if different from context (NED type or class, full path or pointer)

Padding with spaces:
  - %[0-9]+ add spaces until specified column
  - %| adaptive tabstop: add padding until longest prefix seen so far
  - %> function call depth times 2-space indentation (see Enter_Method, Enter_Method_Silent)
}


set helptexts(timeline-namepattern) {
Generic filter expression which matches the object name by default.

Wildcards ("?", "*") are allowed. "{a-exz}" matches any character in the
range "a".."e", plus "x" and "z". You can match numbers: "job{128..191}"
will match "job128", "job129", ..., "job191". "job{128..}" and "job{..191}"
are also understood. You can combine patterns with AND, OR and NOT and
parentheses (lowercase and, or, not are also OK). You can match against
other object fields such as message length, message kind, etc., with the
syntax "fieldname(pattern)". Put quotation marks around a pattern if it
contains parentheses.

Examples:
 m*
            matches any object whose name begins with "m"
 m* AND *-{0..250}
            matches any object whose name begins with "m" and ends with dash
            and a number between 0 and 250
 not *timer*
            matches any object whose name doesn't contain the substring "timer"
 not (*timer* or *timeout*)
            matches any object whose name doesn't contain either "timer" or
            "timeout"
 kind(3) or kind({7..9})
            matches messages with message kind equal to 3, 7, 8 or 9
 className(IP*) and data-*
            matches objects whose class name begins with "IP" and name begins
            with "data-"
 not className(cMessage) and byteLength({1500..})
            matches objects whose class is not cMessage, and byteLength is
            at least 1500
 "or" or "and" or "not" or "*(*" or "msg(ACK)"
            quotation marks needed when pattern is a reserved word or contains
            parentheses. (Note: msg(ACK) without parens would be interpreted
            as some object having a "msg" attribute with the value "ACK"!)
}

set helptexts(timeline-classnamepattern) {
Generic filter expression which matches the class name by default.

Wildcards ("?", "*"), AND, OR, NOT and field matchers are accepted;
see Name Filter help for a more complete list.

Examples:
  PPPFrame
            matches objects whose class name is PPPFrame
  Ethernet*Frame or PPPFrame
            matches objects whose class name is PPPFrame or
            Ethernet(something)Frame
  not cMessage
            matches objects whose class name is not cMessage (so PPPFrame
            etc. are accepted)
  cMessage and kind(3)
            matches objects of class cMessage and message kind 3.
}

set helptexts(filterdialog-namepattern) {
Generic filter expression which matches the object full path by default.

Wildcards ("?", "*") are allowed. "{a-exz}" matches any character in the
range "a".."e", plus "x" and "z". You can match numbers: "*.job{128..191}"
will match objects named "job128", "job129", ..., "job191". "job{128..}"
and "job{..191}" are also understood. You can combine patterns with AND, OR
and NOT and parentheses (lowercase and, or, not are also OK). You can match
against other object fields such as queue length, message kind, etc., with
the syntax "fieldname(pattern)". Put quotation marks around a pattern if it
contains parentheses.

HINT: You'll want to start the pattern with "*." in most cases, to match
objects anywhere in the network!

Examples:
 *.destAddr
            matches all objects whose name is "destAddr" (likely module
            parameters)
 *.subnet2.*.destAddr
            matches objects named "destAddr" inside "subnet2"
 *.node[8..10].*
            matches anything inside module node[8], node[9] and node[10]
 className(cQueue) and not length(0)
            matches non-empty queue objects
 className(cQueue) and length({10..})
            matches queue objects with length>=10
 kind(3) or kind({7..9})
            matches messages with message kind equal to 3, 7, 8 or 9
            (Only messages have a "kind" attribute.)
 className(IP*) and *.data-*
            matches objects whose class name begins with "IP" and
            name begins with "data-"
 not className(cMessage) and byteLength({1500..})
            matches messages whose class is not cMessage, and byteLength is
            at least 1500. (Only messages have a "byteLength" attribute.)
 "*(*" or "*.msg(ACK)"
            quotation marks needed when pattern is a reserved word or contains
            parentheses. (Note: *.msg(ACK) without parens would be interpreted
            as some object having a "*.msg" attribute with the value "ACK"!)
}

set helptexts(filterdialog-classnamepattern) {
Generic filter expression which matches class name by default.

Wildcards ("?", "*"), AND, OR, NOT and field matchers are accepted;
see Object Filter help for a more complete list.

Examples:
  cQueue
            matches cQueue objects
  TCP* or (IP* and not IPDatagram)
            matches objects whose class name begins with TCP or IP,
            excluding IPDatagrams
  cMessage and kind(3)
            matches objects of class cMessage and message kind 3.
}

proc modelInfoDialog {{insp ""}} {
    if {[networkPresent] == 0} {return 0}

    if {$insp==""} {
        set modptr [opp_object_systemmodule]
    } else {
        set modptr [opp_inspector_getobject $insp]
    }
    if {$modptr==[opp_object_systemmodule]} {
        set what "Network"
    } else {
        set what "Module"
    }
    set modname [opp_getobjectfullpath $modptr]
    set typeptrs [opp_getcomponenttypes $modptr]

    set msg "$what \"$modname\" uses the following simple modules:\n\n"

    set unspec 0
    set inval 0
    set isapl [opp_isapl]
    foreach typeptr $typeptrs {
        set typename [opp_getobjectfullname $typeptr]
        set lc [opp_getobjectfield $typeptr lcprop]
        if {$lc=="omnetpp"} {
            append msg "  $typename   (part of OMNeT++)\n"
        } else {
            if {$isapl} {
                if {$lc==""} {
                    set lc "UNSPECIFIED*"; set unspec 1
                } elseif {[string first $lc "GPL LGPL BSD"]==-1} {
                    set lc "$lc - INVALID LICENSE*"; set inval 1
                }
            } else {
                if {$lc==""} {
                    set lc "unspecified*"; set unspec 1
                }
            }
            append msg "  $typename   (license: $lc)\n"
        }
    }
    if {$isapl && $unspec} {
        append msg "\nModule licenses may be declared in the package.ned file, with @license(<license>). OMNeT++ recognizes the following licenses: GPL, LGPL, BSD.\n"
    } elseif {$unspec} {
        append msg "\nModule licenses may be optionally declared in the package.ned file, with @license(<license>). OMNeT++ recognizes the following open-source licenses: GPL, LGPL, BSD. Other license codes (e.g. proprietary ones) are also accepted.\n"
    } elseif {$inval} {
        append msg "\nOMNeT++ recognizes the following license codes in @license(): GPL, LGPL, BSD. The commercial version OMNEST accepts any license declaration.\n"
    } else {
        append msg "\nModule licenses are declared in package.ned, with @license(<license>).\n"
    }

    set dlg $insp.modelinfodialog
    createOkCancelDialog $dlg "Model Information"
    message $dlg.f.txt -text $msg -width 400
    pack $dlg.f.txt -expand 1 -fill both
    destroy $dlg.buttons.cancelbutton
    execOkCancelDialog $dlg
    destroy $dlg
}<|MERGE_RESOLUTION|>--- conflicted
+++ resolved
@@ -402,13 +402,10 @@
     ttk::checkbutton $nb.g.f2.initbanners -text "Print initialization banners" -variable opp(initbanners)
     ttk::checkbutton $nb.g.f2.eventbanners -text "Print event banners" -variable opp(eventbanners)
     ttk::checkbutton $nb.g.f2.shortbanners -text "Short event banners" -variable opp(shortbanners)
-<<<<<<< HEAD
     label-entry-help $nb.g.f2.logformat "Log prefix format:" $helptexts(logformat)
     label-combo $nb.g.f2.loglevel "Log level:" {FATAL ERROR WARN INFO DETAIL DEBUG TRACE} ""
     commentlabel $nb.g.f2.c0 "The above settings apply to subsequent simulation events. Hover mouse to get help on log format syntax."
-=======
     label-entry $nb.g.f2.numevents "Overall history size (in events):"
->>>>>>> 454104fb
     label-entry $nb.g.f2.numlines "Scrollback buffer (lines):"
     commentlabel $nb.g.f2.c1 "Applies to main window and module log windows. Leave blank for unlimited. Minimum value is 500 lines."
 
@@ -417,13 +414,10 @@
     pack $nb.g.f2.initbanners -anchor w
     pack $nb.g.f2.eventbanners -anchor w
     pack $nb.g.f2.shortbanners -anchor w -padx 10
-<<<<<<< HEAD
     pack $nb.g.f2.logformat -anchor w -fill x
     pack $nb.g.f2.loglevel -anchor w
     pack $nb.g.f2.c0 -anchor w
-=======
     pack $nb.g.f2.numevents -anchor w -fill x
->>>>>>> 454104fb
     pack $nb.g.f2.numlines -anchor w -fill x
     pack $nb.g.f2.c1 -anchor w -fill x
 
