#=================================================================
#  LOGINSPECTOR.TCL - part of
#
#                     OMNeT++/OMNEST
#            Discrete System Simulation in C++
#
#=================================================================

#----------------------------------------------------------------#
#  Copyright (C) 1992-2008 Andras Varga
#
#  This file is distributed WITHOUT ANY WARRANTY. See the file
#  `license' for details on this and other legal matters.
#----------------------------------------------------------------#


proc createLogInspector {insp geom} {
    global icons help_tips B2 B3

    createInspectorToplevel $insp $geom
    set help_tips($insp.toolbar.parent)  "Go to parent module"

    packToolbutton $insp.toolbar.sep1 -separator
    textWindowAddIcons $insp modulewindow
    LogInspector:addModeButtons $insp $insp.toolbar
    ModuleInspector:addRunButtons $insp

    ttk::frame $insp.main
    pack $insp.main -expand 1 -fill both -side top
    createLogViewer $insp $insp.main

    inspector:bindSideButtons $insp
}

proc createEmbeddedLogInspector {insp} {
    global icons help_tips CTRL_

    ttk::frame $insp.main
    pack $insp.main -expand 1 -fill both -side top

    createLogViewer $insp $insp.main

    set tb [inspector:createInternalToolbar $insp $insp.main.text]
    packToolbutton $tb.copy   -image $icons(copy) -command "editCopy $insp.main.text"
    packToolbutton $tb.find   -image $icons(find) -command "findDialog $insp.main.text"
    packToolbutton $tb.filter -image $icons(filter) -command "editFilterWindowContents $insp"

    set help_tips($tb.copy)   "Copy selected text to clipboard (${CTRL_}C)"
    set help_tips($tb.find)   "Find string in window (${CTRL_}F)"
    set help_tips($tb.filter) "Filter window contents (${CTRL_}H)"

    LogInspector:addModeButtons $insp $tb

    # note: intentionally no bindSideButtons (embedded log inspector is tied to the canvas,
    # and cannot be navigated independently)
}

proc createLogViewer {insp f} {
    global config B3 Control

    createRuler $f.ruler
    pack $f.ruler -fill x

    # create text widget
    ttk::frame $f.grid
    pack $f.grid -expand yes -fill both -padx 1 -pady 1
    text $f.text -width 80 -height 15 -font LogFont -cursor arrow
    addScrollbars $f.text $f.grid
    $f.text config -xscrollcommand "ruler:xscroll $f.ruler $f.text; [$f.text cget -xscrollcommand]"

    LogInspector:configureTags $insp
    LogInspector:updateTabStops $insp

    # bindings for the ruler
    bind $f.ruler <<Changed>> "LogInspector:updateTabStops $insp"

    # bindings for find
    bindCommandsToTextWidget $f.text

    # bind Ctrl+H to the whole (main or inspector) window
    # ('break' is needed because originally ^H is bound to DEL)
    set w [winfo toplevel $f]
    bind $w <$Control-h> "LogInspector:openFilterDialog $insp; break"
    bind $w <$Control-H> "LogInspector:openFilterDialog $insp; break"

    # let the widget generate <<CursorMove>> events
    addCursorMoveEvent $f.text
    bind $f.text <<CursorMove>> "LogInspector:onCursorMove $insp"

    highlightcurrentline $f.text
    makereadonly $f.text
    $f.text config -insertwidth 0

    # bind global shortcuts to this widget (otherwise makereadonly's bindings would mask them)
    bindRunCommands $f.text

    # bind a context menu as well
    catch {$f.text config -wrap $config(editor-wrap)}
    bind $f.text <Button-$B3> [list textwidget:contextMenu %W $insp %X %Y]

    after idle "LogInspector:setMode $insp messages"
}

proc LogInspector:addModeButtons {insp tb} {
    global icons help_tips
    packToolbutton $tb.msgs   -image $icons(pkheader) -command "LogInspector:setMode $insp messages"
    packToolbutton $tb.log    -image $icons(log) -command "LogInspector:setMode $insp log"
    set help_tips($tb.msgs)   "Show message/packet traffic"
    set help_tips($tb.log)    "Show module log"
    after idle "LogInspector:refreshModeButtons $insp"
}

proc LogInspector:setMode {insp mode} {
    opp_inspectorcommand $insp setmode $mode
    LogInspector:refreshModeButtons $insp

    set ruler $insp.main.ruler
    set txt $insp.main.text
    if {$mode=="messages"} {
        ruler:setColumnWidths $ruler {60 180 180 180 300}
        ruler:setColumnTitles $ruler {Event# Time Src/Dest Name Info}
    } else {
        ruler:setColumnTitles $ruler {}
        ruler:setColumnWidths $ruler {}
    }
    LogInspector:updateTabStops $insp
}

proc LogInspector:refreshModeButtons {insp} {
    set mode [opp_inspectorcommand $insp getmode]
    set tb $insp.toolbar
    toolbutton:setsunken $tb.msgs [expr {$mode=="messages"}]
    toolbutton:setsunken $tb.log [expr {$mode=="log"}]
}

proc LogInspector:configureTags {insp} {
    set txt $insp.main.text

    $txt tag configure SELECT -back #808080 -fore #ffffff
<<<<<<< HEAD
    $txt tag configure event -foreground blue
    $txt tag configure log -foreground #006000
    $txt tag configure prefix -foreground #909090
=======
    $txt tag configure linehighlight -back #e0e0e0
    $txt tag configure hyperlink -fore #0000ff -underline 1

    $txt tag configure banner -foreground #0000f0
    $txt tag configure auxbanner -foreground #7070ff
    $txt tag configure info -foreground #006000
    $txt tag configure prefix -foreground #909090
    $txt tag configure warning -foreground #ff0000

    $txt tag configure eventnumcol -foreground #606060
    $txt tag configure repeatedeventnumcol -foreground #c0c0c0
    $txt tag configure timecol -foreground #606060
    $txt tag configure repeatedtimecol -foreground #c0c0c0
    $txt tag configure srcdestcol -foreground #808000
    $txt tag configure namecol -foreground #008000
    $txt tag configure msginfocol -foreground black

    $txt tag raise hyperlink
    $txt tag raise SELECT
    $txt tag raise sel
}

proc LogInspector:updateTabStops {insp} {
    set tabstops [ruler:getTabstops $insp.main.ruler]
    $insp.main.text config -tabs $tabstops
}

proc LogInspector:onCursorMove {insp} {
    # search for previous msghop bookmark, and set that msg as selection
    set txt $insp.main.text
    set mark "insert lineend" ;# lineend is important for "cursor at line start" case
    while {$mark!="" && [string first "msghop#" $mark]!=0} {
        set mark [$txt mark previous $mark]
    }
    if {$mark!=""} {
        debug "found msghop mark: $mark"
        regexp {^msghop#(\d+):(\d+)$} $mark match eventnum msgsendindex
        set msgptr [opp_inspectorcommand $insp gethopmsg $eventnum $msgsendindex]
        mainWindow:selectionChanged $insp $msgptr  ;# even if it's null!
    }
>>>>>>> 454104fb
}

proc LogInspector:clear {insp} {
    # Note: the direct way ($txt delete 0.1 end) is very slow if there's
    # a lot of lines (100,000). Luckily, removing all tags beforehand
    # speeds up the whole process about a hundred times. We need to
    # re-define the tags afterwards though.

    set txt $insp.main.text
    $txt tag delete {*}[$txt tag names]
    $txt mark unset {*}[$txt mark names]
    $txt delete 0.1 end
    LogInspector:configureTags $insp
}

proc LogInspector:openFilterDialog {insp} {
    set modptr [opp_inspector_getobject $insp]
    set excludedModuleIds [opp_inspectorcommand $insp getexcludedmoduleids]
    set excludedModuleIds [moduleOutputFilterDialog $modptr $excludedModuleIds]
    if {$excludedModuleIds!="0"} {
        opp_inspectorcommand $insp setexcludedmoduleids $excludedModuleIds
        opp_inspectorcommand $insp redisplay
    }
}

proc LogInspector:trimlines {insp} {
    global config
    set txt $insp.main.text
    set numlines [opp_getsimoption scrollbacklimit]

    if {$numlines==""} {return}
    set endline [$txt index {end linestart}]
    if {$endline > $numlines + 1000} {  ;# for performance, we want to delete in at least 1000-line chunks
        set linestodelete [expr int($endline-$numlines)]
        # we need to remove tags and marks from the range to be deleted,
        # otherwise "$txt delete" takes ages (really!)
        foreach tag [$txt tag names] {
            $txt tag remove $tag 1.0 $linestodelete.0
        }
        set mark [$txt mark previous $linestodelete.0]
        while {$mark!=""} {
            set prev [$txt mark previous $mark]
            $txt mark unset $mark
            set mark $prev
        }
        $txt delete 1.0 $linestodelete.0
        $txt insert 1.0 "\[Lines have been discarded from here due to the scrollback limit, see Preferences\]\n" warning
    }
}

proc LogInspector:dump {insp label} {
    set txt $insp.main.text
    puts $label
    foreach {type value pos} [$txt dump -all 1.0 end] {
        set value [string map {"\n" {\n} "\t" {\t}} $value]
        if {$type=="text"} {set value "\"$value\""}
        puts "$type\t$pos\t$value"
    }
}
<|MERGE_RESOLUTION|>--- conflicted
+++ resolved
@@ -137,11 +137,6 @@
     set txt $insp.main.text
 
     $txt tag configure SELECT -back #808080 -fore #ffffff
-<<<<<<< HEAD
-    $txt tag configure event -foreground blue
-    $txt tag configure log -foreground #006000
-    $txt tag configure prefix -foreground #909090
-=======
     $txt tag configure linehighlight -back #e0e0e0
     $txt tag configure hyperlink -fore #0000ff -underline 1
 
@@ -182,7 +177,6 @@
         set msgptr [opp_inspectorcommand $insp gethopmsg $eventnum $msgsendindex]
         mainWindow:selectionChanged $insp $msgptr  ;# even if it's null!
     }
->>>>>>> 454104fb
 }
 
 proc LogInspector:clear {insp} {
