#=================================================================
#  TIMELINE.TCL - part of
#
#                     OMNeT++/OMNEST
#            Discrete System Simulation in C++
#
#=================================================================

#----------------------------------------------------------------#
#  Copyright (C) 1992-2008 Andras Varga
#
#  This file is distributed WITHOUT ANY WARRANTY. See the file
#  `license' for details on this and other legal matters.
#----------------------------------------------------------------#

set tkenv(timeline-minexp) -1
set tkenv(timeline-maxexp) +1

proc redrawTimeline {} {
    global fonts tkenv config widgets

    # spare work if we're not displayed
    if {$config(display-timeline)==0} {return}

    set c $widgets(timeline)

    # sort the FES and adjust display range
    set minexp $tkenv(timeline-minexp)
    set maxexp $tkenv(timeline-maxexp)

    set fesrange [opp_sortfesandgetrange]
    set fesmin [lindex $fesrange 0]
    set fesmax [lindex $fesrange 1]
    if [expr $fesmin!=0 && $fesmax!=0] {
        set fesminexp [expr int(floor(log10($fesmin)))]
        set fesmaxexp [expr int(ceil(log10($fesmax)))]
        if {$fesminexp < $minexp && $fesminexp > -10} {set minexp $fesminexp}
        if {$fesmaxexp > $maxexp && $fesmaxexp < 10} {set maxexp $fesmaxexp}
    }
    set tkenv(timeline-minexp) $minexp
    set tkenv(timeline-maxexp) $maxexp

    # start drawing
    $c delete all

    # draw axis
    set w [winfo width $c]
    incr w -10
    $c create line 20 29 $w 29 -arrow last -fill black -width 1
    $c create text [expr $w+4] 30 -anchor ne -text "sec" -font $fonts(canvas)

    # draw ticks
    set dx [expr $w/($maxexp-$minexp+1)]
    set x0 [expr int($dx/2)+15]
    set x $x0
    for {set i $minexp} {$i<=$maxexp} {incr i} {
        $c create line $x 26 $x 33 -fill black -width 1
        if {$i>=4} {
            set txt "1e$i"
        } elseif {$i>=0} {
           set txt "1[string repeat 0 $i]"
        } elseif {$i>=-3} {
           set txt "0.[string repeat 0 [expr -$i-1]]1"
        } else {
            set txt "1e$i"
        }
        $c create text $x 30 -anchor n -text "+$txt" -fill "#808080" -font $fonts(timeline)

        # minor ticks at 2, 4, 6, 8
        foreach tick {0.301 0.602 0.778 0.903} {
            set minorx [expr $x+int($tick*$dx)]
            $c create line $minorx 29 $minorx 32 -fill black -width 1
        }
        incr x $dx
    }

    # draw events
    set dtmin [expr 1e$minexp]
    set minlabelx -1000
    set minlabelx2 -1000
    set labelssuppressed 0
<<<<<<< HEAD
    set events [opp_fesevents $config(timeline-maxnumevents) \
                              $config(timeline-wantevents) \
                              $config(timeline-wantselfmsgs) \
                              $config(timeline-wantnonselfmsgs) \
                              $config(timeline-msgnamepattern) \
                              $config(timeline-msgclassnamepattern)]
    foreach eventptr $events {
=======
    set msgs [opp_fesmsgs $config(timeline-maxnumevents) \
                          $config(timeline-wantselfmsgs) \
                          $config(timeline-wantnonselfmsgs) \
                          $config(timeline-wantsilentmsgs)]

    foreach msgptr $msgs {
>>>>>>> e55c567b
        # calculate position
        set dt [opp_eventarrtimefromnow $eventptr]
        if {$dt < $dtmin} {
            set anchor "sw"
            set x 10
        } else {
            set anchor "s"
            set x [expr int($x0+(log10($dt)-$minexp)*$dx)]
        }

        # display ball
        if [opp_instanceof $eventptr cMessage] {
            if [opp_getsimoption animation_msgcolors] {
               set msgkind [opp_getobjectfield $eventptr kind]
               set color [lindex {red green blue white yellow cyan magenta black} [expr $msgkind % 8]]
            } else {
                set color red
            }
            set ball [$c create oval -2 -3 2 4 -fill $color -outline $color -tags "dx tooltip msg $eventptr"]
        } else {
            set ball [$c create oval -2 -3 2 4 -fill "" -outline red -tags "dx tooltip msg $eventptr"]
        }
        $c move $ball $x 29

        # print event name, if it's not too close to previous label (they do not overlap)
        set eventlabel [opp_getobjectfullname $eventptr]
        if {$eventlabel!=""} {
            set estlabelx [expr $x-3*[string length $eventlabel]]
            if {$estlabelx>=$minlabelx} {
                set labelid [$c create text $x 27 -text $eventlabel -anchor $anchor -font $fonts(timeline) -tags "dx tooltip msgname $eventptr"]
                set minlabelx [lindex [$c bbox $labelid] 2]
                set labelssuppressed 0
            } elseif {$estlabelx>=$minlabelx2} {
                set labelid [$c create text $x 17 -text $eventlabel -anchor $anchor -font $fonts(timeline) -tags "dx tooltip msgname $eventptr"]
                $c create line $x 24 $x 14 -fill "#808080" -width 1 -tags "h"
                set minlabelx2 [lindex [$c bbox $labelid] 2]
                set labelssuppressed 0
            } else {
                incr labelssuppressed
                if {$labelssuppressed==1} {
                    $c insert $labelid end ",..."
                }
            }
        }
    }
    $c lower "h"
}


proc timeline:popup {cx cy x y} {
    global widgets
    set c $widgets(timeline)
    set ids [$c find overlapping $cx $cy $cx $cy]

    # only display popup menu if right-click was on an empty area
    if {$ids=={}} {
        catch {destroy .popup}
        menu .popup -tearoff 0
        .popup add command -label "Timeline options..." -command "optionsDialog . t"
        tk_popup .popup $x $y
    }
}

proc timeline:dblClick c {
   set item [$c find withtag current]
   set tags [$c gettags $item]

   set ptr ""
   if {[lsearch $tags "ptr*"] != -1} {
      regexp "ptr.*" $tags ptr
   }

   if {$ptr!=""} {
      opp_inspect $ptr "(default)"
   }
}

proc timeline:rightClick {c X Y x y} {
   set ptrs [graphicalModuleWindow:getPtrsUnderMouse $c $x $y]
   if {$ptrs != {}} {
      set popup [createInspectorContextMenu $ptrs]
      tk_popup $popup $X $Y
   }
}
<|MERGE_RESOLUTION|>--- conflicted
+++ resolved
@@ -79,22 +79,13 @@
     set minlabelx -1000
     set minlabelx2 -1000
     set labelssuppressed 0
-<<<<<<< HEAD
     set events [opp_fesevents $config(timeline-maxnumevents) \
                               $config(timeline-wantevents) \
                               $config(timeline-wantselfmsgs) \
                               $config(timeline-wantnonselfmsgs) \
-                              $config(timeline-msgnamepattern) \
-                              $config(timeline-msgclassnamepattern)]
+                              $config(timeline-wantsilentmsgs)]
+
     foreach eventptr $events {
-=======
-    set msgs [opp_fesmsgs $config(timeline-maxnumevents) \
-                          $config(timeline-wantselfmsgs) \
-                          $config(timeline-wantnonselfmsgs) \
-                          $config(timeline-wantsilentmsgs)]
-
-    foreach msgptr $msgs {
->>>>>>> e55c567b
         # calculate position
         set dt [opp_eventarrtimefromnow $eventptr]
         if {$dt < $dtmin} {
