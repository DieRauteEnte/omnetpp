--- conflicted
+++ resolved
@@ -125,29 +125,16 @@
 
         # print msg name, if it's not too close to previous label
         # label for only those msgs past this label's right edge will be displayed
-<<<<<<< HEAD
         set eventlabel [opp_getobjectfullname $eventptr]
         if {$eventlabel!=""} {
-            set estlabelwidth [font measure $fonts(timeline) $eventlabel]
+            set estlabelwidth [font measure TimelineFont $eventlabel]
             set estlabelx [expr $x-$estlabelwidth/2]
             if {$estlabelx>=$minlabelx} {
-                set labelid [$c create text $x $row2y -text $eventlabel -anchor $anchor -font $fonts(timeline) -tags "dx tooltip msgname $eventptr"]
+                set labelid [$c create text $x $row2y -text $eventlabel -anchor $anchor -font TimelineFont -tags "dx tooltip msgname $eventptr"]
                 set minlabelx [lindex [$c bbox $labelid] 2]
                 set labelssuppressed 0
             } elseif {$estlabelx>=$minlabelx2} {
-                set labelid [$c create text $x $row1y -text $eventlabel -anchor $anchor -font $fonts(timeline) -tags "dx tooltip msgname $eventptr"]
-=======
-        set msglabel [opp_getobjectfullname $msgptr]
-        if {$msglabel!=""} {
-            set estlabelwidth [font measure TimelineFont $msglabel]
-            set estlabelx [expr $x-$estlabelwidth/2]
-            if {$estlabelx>=$minlabelx} {
-                set labelid [$c create text $x $row2y -text $msglabel -anchor $anchor -font TimelineFont -tags "dx tooltip msgname $msgptr"]
-                set minlabelx [lindex [$c bbox $labelid] 2]
-                set labelssuppressed 0
-            } elseif {$estlabelx>=$minlabelx2} {
-                set labelid [$c create text $x $row1y -text $msglabel -anchor $anchor -font TimelineFont -tags "dx tooltip msgname $msgptr"]
->>>>>>> 2d858f2d
+                set labelid [$c create text $x $row1y -text $eventlabel -anchor $anchor -font TimelineFont -tags "dx tooltip msgname $eventptr"]
                 $c create line $x $arrowy1 $x $arrowy2 -fill "#ccc" -width 1 -tags "h"
                 set minlabelx2 [lindex [$c bbox $labelid] 2]
                 set labelssuppressed 0
