//==========================================================================
//  TKENV.H - part of
//
//                     OMNeT++/OMNEST
//            Discrete System Simulation in C++
//
//==========================================================================

/*--------------------------------------------------------------*
  Copyright (C) 1992-2008 Andras Varga
  Copyright (C) 2006-2008 OpenSim Ltd.

  This file is distributed WITHOUT ANY WARRANTY. See the file
  `license' for details on this and other legal matters.
*--------------------------------------------------------------*/

#ifndef __TKENV_H
#define __TKENV_H

#define WIN32_LEAN_AND_MEAN
#include <tk.h>
#include <vector>
#include <list>

#include "tkdefs.h"
#include "logbuffer.h"
#include "envirbase.h"
#include "cchannel.h"
#include "cmodule.h"
#include "speedometer.h"
#include "componenthistory.h"

NAMESPACE_BEGIN

class Inspector;
class GenericObjectInspector;
class LogInspector;
class ModuleInspector;

#define MAX_CLASSNAME  100

enum LayouterChoice
{
    LAYOUTER_FAST,
    LAYOUTER_ADVANCED,
    LAYOUTER_AUTO
};

struct TkenvOptions : public EnvirOptions
{
    TkenvOptions();
    size_t extraStack;        // per-module extra stack for activity() modules
    opp_string imagePath;     // directory of module icon files
    opp_string pluginPath;    // path for loading Tcl and binary plugins
    opp_string defaultConfig; // automatically set up this config at startup
    int  defaultRun;          // automatically set up this run (of the default config) at startup
    bool printInitBanners;    // print "initializing..." banners ----------- FIXME DOES NOT WORK PROPERLY!!!
    bool printEventBanners;   // print event banners ----------- FIXME DOES NOT WORK PROPERLY!!!
    bool shortBanners;        // controls detail of event banners ----------- FIXME DOES NOT WORK PROPERLY!!!
    bool animationEnabled;    // msg animation
    bool showNextEventMarkers;// display next event marker (red frame around modules)
    bool showSendDirectArrows;// flash arrows when doing sendDirect() animation
    bool animateMethodCalls;  // animate method calls
    int  methodCallAnimDelay; // hold animation of method calls (millisec)
    bool animationMsgNames;   // msg animation: display message name or not
    bool animationMsgClassNames; // msg animation: display message class name or not
    bool animationMsgColors;  // msg animation: display msg kind as color code or not
    bool penguinMode;         // msg animation: message appearance
    bool showLayouting;       // show layouting process in graphical module inspectors
    LayouterChoice layouterChoice; // which new layouting algorithm to use
    bool arrangeVectorConnections; // arrange connections on vector gates parallel to each other
    int iconMinimumSize;      // minimum size of icons when zooming out
    bool showBubbles;         // show result of bubble() calls
    double animationSpeed;    // msg animation speed: 0=slow 1=norm 2=fast
    long updateFreqFast;      // Fast Run updates display every N milliseconds
    long updateFreqExpress;   // Express Run updates display every N milliseconds
    bool autoupdateInExpress; // update inspectors at every display refresh in EXPRESS mode or not
    bool stopOnMsgCancel;     // with rununtil_msg: whether to stop when the message gets cancelled
<<<<<<< HEAD
    opp_string logFormat;     // format of the log prefix, see the LogFormatter class
    LogLevel logLevel;        // global log level
=======
    int scrollbackLimit;      // global setting for all LogInspectors
>>>>>>> 454104fb
};

/**
 * A Tcl/Tk-based user interface.
 */
class TKENV_API Tkenv : public EnvirBase
{
   public:
      //
      // state transitions:
      //    SIM_NONET -> SIM_NEW -> (SIM_RUNNING <-> SIM_READY) -> SIM_TERMINATED -> SIM_FINISHCALLED -> SIM_NONET
      //                                               `-> SIM_ERROR
      // plus, at any time it may be temporarily BUSY inside an in idle() call
      //
      enum eState {
          SIM_NONET = 0,
          SIM_NEW = 1,
          SIM_RUNNING = 2,
          SIM_READY = 3,
          SIM_TERMINATED = 4,
          SIM_ERROR = 5,
          SIM_FINISHCALLED = 6,
          SIM_BUSY = 7  // busy doing active wait
      };

      enum eRunMode {
          RUNMODE_NORMAL = 1,
          RUNMODE_FAST = 2,
          RUNMODE_EXPRESS = 3
      };

      struct sPathEntry {
         cModule *from; // NULL if descent
         cModule *to;   // NULL if ascent
         sPathEntry(cModule *f, cModule *t) {from=f; to=t;}
      };
      typedef std::vector<sPathEntry> PathVec;

   public:
      TkenvOptions *&opt;          // alias to EnvirBase::opt

      // state variables
      bool animating;              // while execution, do message animation or not

   protected:
      Tcl_Interp *interp;          // Tcl interpreter
      opp_string windowtitleprefix;// contains "procId=.." when using parsim

      opp_string tkenv_dir;        // directory of Tkenv's *.tcl files

      bool isconfigrun;            // true after newRun(), and false after newConfig()
      eState simstate;             // state of the simulation run
      int runmode;                 // the current mode the simulation is executing under
      simtime_t rununtil_time;     // time limit in current "Run Until" execution, or zero
      eventnumber_t rununtil_eventnum;// event number in current "Run Until" execution, or zero
      cMessage *rununtil_msg;      // stop before this event; also when this message gets cancelled
      cModule *rununtil_module;    // stop before and after events in this module; ignored with EXPRESS mode
      Speedometer speedometer;

      bool stopsimulation_flag;    // indicates that the simulation should be stopped (STOP button pressed in the UI)
      timeval idleLastUICheck;     // gettimeofday() time when idle() last run the Tk "update" command

      typedef std::list<Inspector*> InspectorList;
      InspectorList inspectors;    // list of inspector objects

      LogBuffer logBuffer;         // text window contents
      ComponentHistory componentHistory; // id-to-fullpath mapping for deleted modules  FIXME TODO clear this between runs!!!

      GenericObjectInspector *mainInspector;
      ModuleInspector *mainNetworkView;
      LogInspector *mainLogView;

      typedef std::map<std::string,std::string> StringMap;
      StringMap answers;           // key: <ModuleType>:<paramName>, value: <interactively-given-paramvalue>

      typedef std::vector<MatchExpression*> MatchExpressions;
      std::string silentEventFilterLines; // match expressions, separated by newlines (\n)
      MatchExpressions silentEventFilters; // silent events: objects to hide from animation and the timeline

      FILE *ferrorlog;             // .tkenvlog file; NULL if not yet open

   public:
      Tkenv();
      virtual ~Tkenv();

      virtual void objectDeleted(cObject *object); // notify environment
      virtual void componentInitBegin(cComponent *component, int stage);
      virtual void simulationEvent(cEvent *event);
      virtual void messageSent_OBSOLETE(cMessage *msg, cGate *directToGate);
      virtual void messageScheduled(cMessage *msg);
      virtual void messageCancelled(cMessage *msg);
      virtual void beginSend(cMessage *msg);
      virtual void messageSendDirect(cMessage *msg, cGate *toGate, simtime_t propagationDelay, simtime_t transmissionDelay);
      virtual void messageSendHop(cMessage *msg, cGate *srcGate);
      virtual void messageSendHop(cMessage *msg, cGate *srcGate, simtime_t propagationDelay, simtime_t transmissionDelay);
      virtual void endSend(cMessage *msg);
      virtual void messageDeleted(cMessage *msg);
      virtual void componentMethodBegin(cComponent *from, cComponent *to, const char *methodFmt, va_list va, bool silent);
      virtual void componentMethodEnd();
      virtual void moduleCreated(cModule *newmodule);
      virtual void moduleDeleted(cModule *module);
      virtual void moduleReparented(cModule *module, cModule *oldparent, int oldId);
      virtual void connectionCreated(cGate *srcgate);
      virtual void connectionDeleted(cGate *srcgate);
      virtual void displayStringChanged(cComponent *component);

      virtual bool isGUI() const {return true;}
      virtual void bubble(cComponent *component, const char *text);

      virtual void log(cLogEntry *entry);
      virtual void putsmsg(const char *s);
      virtual std::string gets(const char *promt, const char *defaultReply);
      virtual bool askyesno(const char *question);

      virtual bool idle();

      // with Tkenv, activity() modules need extra stack
      virtual unsigned getExtraStackForEnvir() const;

      virtual void logTclError(const char *file, int line, Tcl_Interp *interp);
      virtual void logTclError(const char *file, int line, const char *text);
      virtual void openTkenvlogIfNeeded();

  protected:
      // redefined virtual functions from EnvirBase
      virtual void doRun();
      virtual void printUISpecificHelp();

      virtual EnvirOptions *createOptions() {return new TkenvOptions();}
      virtual void readOptions();
      virtual void readPerRunOptions();
      virtual void setupNetwork(cModuleType *network);
      virtual void askParameter(cPar *par, bool unassigned);
      virtual void displayException(std::exception& e);
      virtual std::string getWindowTitle();

  public:
      // New functions:
      void newNetwork(const char *networkname);
      void newRun(const char *configname, int runnumber);
      void createSnapshot(const char *label);

      void rebuildSim();
      void doOneStep();
      void runSimulation(int mode, simtime_t until_time=0, eventnumber_t until_eventnum=0, cMessage *until_msg=NULL, cModule *until_module=NULL);
      void setSimulationRunMode(int runmode);
      int getSimulationRunMode() const {return runmode;}
      void setSimulationRunUntil(simtime_t until_time, eventnumber_t until_eventnum, cMessage *until_msg);
      void setSimulationRunUntilModule(cModule *until_module);
      bool doRunSimulation();
      bool doRunSimulationExpress();

      void startAll();
      void finishSimulation(); // wrapper around simulation.callFinish() and simulation.endRun()

      void loadNedFile(const char *fname, const char *expectedPackage=NULL, bool isXML=false);

      void updateInspectors();
      void redrawInspectors();
      Inspector *inspect(cObject *obj, int type, bool ignoreEmbedded, const char *geometry);
      void addEmbeddedInspector(const char *widget, Inspector *insp);
      Inspector *findFirstInspector(cObject *obj, int type, bool ignoreEmbedded=false);
      Inspector *findInspector(const char *widget);
      void deleteInspector(Inspector *insp);
      const std::list<Inspector*>& getInspectors() {return inspectors;}

      int getSimulationState() {return simstate;}
      void setStopSimulationFlag() {stopsimulation_flag = true;}
      bool getStopSimulationFlag() {return stopsimulation_flag;}
      Speedometer& getSpeedometer() {return speedometer;}
      Tcl_Interp *getInterp() {return interp;}
      LogBuffer *getLogBuffer() {return &logBuffer;}
      ComponentHistory *getComponentHistory() {return &componentHistory;}
      const char *getSilentEventFilters() const {return silentEventFilterLines.c_str();}
      void setSilentEventFilters(const char *filterLines);
      bool isSilentEvent(cMessage *msg);

      void updateGraphicalInspectorsBeforeAnimation();

      void channelDisplayStringChanged(cChannel *channel);
      void moduleDisplayStringChanged(cModule *module);

      // small functions:
      void updateNetworkRunDisplay();
      void updateStatusDisplay();

      void confirm(const char *msg); // messagebox with OK button
      bool inputDialog(const char *title, const char *prompt,
                       const char *checkboxLabel, const char *defaultValue,
                       std::string& outResult, bool& inoutCheckState);

      void printEventBanner(cEvent *event);
      void animateSend(cMessage *msg, cGate *fromgate, cGate *togate);
      void animateSendDirect(cMessage *msg, cModule *frommodule, cGate *togate);
      void animateDelivery(cMessage *msg);
      void animateDeliveryDirect(cMessage *msg);
      void performAnimations();

      void findDirectPath(cModule *frommodule, cModule *tomodule, PathVec& pathvec);

      std::string getLocalPackage()      {return simulation.getNedPackageForFolder(opt->inifileNetworkDir.c_str());}
      const char *getIniFileName()       {return getConfigEx()->getFileName();}
      const char *getOutVectorFileName() {return outvectormgr->getFileName();}
      const char *getOutScalarFileName() {return outscalarmgr->getFileName();}
      const char *getSnapshotFileName()  {return snapshotmgr->getFileName();}
      const char *getWindowTitlePrefix() {return windowtitleprefix.c_str();}
};


/**
 * Utility function
 */
inline Tkenv *getTkenv()
{
    return (Tkenv *)(&ev);
}

NAMESPACE_END

#endif<|MERGE_RESOLUTION|>--- conflicted
+++ resolved
@@ -76,12 +76,9 @@
     long updateFreqExpress;   // Express Run updates display every N milliseconds
     bool autoupdateInExpress; // update inspectors at every display refresh in EXPRESS mode or not
     bool stopOnMsgCancel;     // with rununtil_msg: whether to stop when the message gets cancelled
-<<<<<<< HEAD
     opp_string logFormat;     // format of the log prefix, see the LogFormatter class
     LogLevel logLevel;        // global log level
-=======
     int scrollbackLimit;      // global setting for all LogInspectors
->>>>>>> 454104fb
 };
 
 /**
