#=================================================================
#  TKENVRC.TCL - part of
#
#                     OMNeT++/OMNEST
#            Discrete System Simulation in C++
#
#=================================================================

#----------------------------------------------------------------#
#  Copyright (C) 1992-2008 Andras Varga
#
#  This file is distributed WITHOUT ANY WARRANTY. See the file
#  `license' for details on this and other legal matters.
#----------------------------------------------------------------#



# saveTkenvrc --
#
#
proc saveTkenvrc {fname savesettings saveinspectors atexit {comment ""}} {
    global config fonts defaultfonts

    if [catch {
        set fout [open $fname w]
        puts $fout $comment
        if {$savesettings} {
            foreach key {
                updatefreq_fast_ms
                updatefreq_express_ms
                stepdelay
                event_banners
                init_banners
                short_banners
                animation_enabled
                nexteventmarkers
                senddirect_arrows
                anim_methodcalls
                methodcalls_delay
                animation_msgnames
                animation_msgclassnames
                animation_msgcolors
                silent_event_filters
                penguin_mode
                showlayouting
                layouterchoice
                arrangevectorconnections
                iconminsize
                bubbles
                animation_speed
                expressmode_autoupdate
                stoponmsgcancel
                logformat
                loglevel
            } {
                set value [opp_getsimoption $key]
                set value [string map {"\n" "\x2"} $value]
                puts $fout "option $key\t{$value}"
            }

            storeMainwinGeometry
            foreach key [lsort [array names config]] {
                set value $config($key)
                set value [string map {"\n" "\x2"} $value]
                puts $fout "config $key\t{$value}"
            }

            foreach key [lsort [array names fonts]] {
                if {[info exists defaultfonts($key)] && $fonts($key)!=$defaultfonts($key)} {
                    set value $fonts($key)
                    puts $fout "fonts $key\t{$value}"
                }
            }
        }

        if {$saveinspectors} {
            puts $fout [inspectorList:tkenvrcGetContents $atexit]
        }

        close $fout

    } err] {
       tk_messageBox -icon error -type ok -message "Error: $err" -title {Error}
       return
    }
}

proc storeMainwinGeometry {} {
    global config

    set state [wm state .]
    set geom [wm geometry .]
    if {$state=="zoomed"} {
        # Workaround: with zoomed (maximized) windows, wm geometry returns the
        # the original (unzoomed) position but the zoomed size! We want to store
        # unzoomed size+position so that the window can be restored (unzoomed)
        # properly. Unfortunately the original size is lost forever, so we just
        # put in the default size instead.
        # Note: another command, "winfo geometry", would return the zoomed size
        # and the zoomed position, but it's even less use to us here.
        regsub {[0-9]+x[0-9]+(.*)} $geom {640x480\1} geom
    }
    set config(mainwin-state) $state
    set config(mainwin-geom) $geom

    set config(mainwin-main-sashpos)  [.main sash coord 0]
    set config(mainwin-left-sashpos)  [.main.left sash coord 0]
    set config(mainwin-right-sashpos) [.main.right sash coord 0]
}

# loadTkenvrc --
#
#
proc loadTkenvrc {fname} {
    global config fonts

    if [catch {open $fname r} fin] {
        return
    }

    inspectorList:tkenvrcReset

    set lineno 1
    while {[gets $fin line] >= 0} {
        if {$line == ""} {incr lineno; continue}
        if [string match {#*} $line] {incr lineno; continue}
        set line [string map {"\x2" "\n"} $line]

        if [catch {
            set cat [lindex $line 0]
            if {$cat == "inspector"} {
                inspectorList:tkenvrcProcessLine $line
            } elseif {$cat == "option"} {
                set key [lindex $line 1]
                set value [lindex $line 2]
                catch {opp_setsimoption $key $value}  ;# catch: ignore obsolete entries
            } elseif {$cat == "config"} {
                set key [lindex $line 1]
                set value [lindex $line 2]
                set config($key) $value
            } elseif {$cat == "fonts"} {
                set key [lindex $line 1]
                set value [lindex $line 2]
                set value [actualFont [fixupFontName $value]] ;# some validation
                if {$value!=""} {
                    set fonts($key) $value
                }
            } elseif {[llength $line]==4} {
                # old tkenvrc, patch it up
                inspectorList:tkenvrcProcessLine [concat "inspector" $line]
            }
        }] {
            tk_messageBox -icon warning -type ok -title {Error reading .tkenvrc} -message "$fname line $lineno is invalid, ignoring"
        }
        incr lineno
    }
    close $fin

    set fonts(bold)     $fonts(normal)
    set fonts(balloon)  $fonts(normal)
    set fonts(timeline) $fonts(canvas)

    inspectorList:openInspectors
    reflectSettingsInGui
}


# reflectSettingsInGui --
#
#
proc reflectSettingsInGui {} {
   global config fonts help_tips

   catch {wm state . $config(mainwin-state)}
   catch {wm geometry . $config(mainwin-geom)}

<<<<<<< HEAD
   catch {.main.text config -wrap $config(editor-wrap)}
   catch {.main.text tag configure "prefix" -elide $config(editor-hideprefix)}
=======
   after idle {after idle {
      catch {
         global config
         set mpos $config(mainwin-main-sashpos)
         set lpos $config(mainwin-left-sashpos)
         set rpos $config(mainwin-right-sashpos)
         .main sash place 0 [lindex $mpos 0] [lindex $mpos 1]
         .main.left sash place 0 [lindex $lpos 0] [lindex $lpos 1]
         .main.right sash place 0 [lindex $rpos 0] [lindex $rpos 1]
      }
   }}

   catch {.log.main.text config -wrap $config(editor-wrap)}
>>>>>>> 4ab25d5f

   applyFont Menubutton  $fonts(normal)
   applyFont Menu        $fonts(normal)
   applyFont Label       $fonts(normal)
   applyFont Message     $fonts(normal)
   applyFont Entry       $fonts(normal)
   applyFont Button      $fonts(normal)
   applyFont Checkbutton $fonts(normal)
   applyFont Radiobutton $fonts(normal)
   applyFont Scale       $fonts(normal)
   applyFont Labelframe  $fonts(normal)
   applyFont Canvas      $fonts(normal)
   applyFont Listbox     $fonts(normal)
   applyFont Text        $fonts(text)

   option add *Menubutton.font  $fonts(normal)
   option add *Menu.font        $fonts(normal)
   option add *Label.font       $fonts(normal)
   option add *Message.font     $fonts(normal)
   option add *Entry.font       $fonts(normal)
   option add *Button.font      $fonts(normal)
   option add *Checkbutton.font $fonts(normal)
   option add *Radiobutton.font $fonts(normal)
   option add *Scale.font       $fonts(normal)
   option add *Labelframe       $fonts(normal)
   option add *Canvas.font      $fonts(normal)
   option add *Listbox.font     $fonts(normal)
   option add *Text.font        $fonts(text)

   ttk::style configure TButton          -font $fonts(normal)
   ttk::style configure TCombobox        -font $fonts(normal)
   ttk::style configure TNotebook.Tab    -font $fonts(normal)
   ttk::style configure Treeview         -font $fonts(normal)
   ttk::style configure Treeview.Heading -font $fonts(normal)

   set help_tips(font)  $fonts(balloon)

   toggleTreeView
   toggleTreeView
   toggleTimeline
   toggleTimeline

   redrawTimeline

   opp_redrawinspectors
}<|MERGE_RESOLUTION|>--- conflicted
+++ resolved
@@ -174,10 +174,6 @@
    catch {wm state . $config(mainwin-state)}
    catch {wm geometry . $config(mainwin-geom)}
 
-<<<<<<< HEAD
-   catch {.main.text config -wrap $config(editor-wrap)}
-   catch {.main.text tag configure "prefix" -elide $config(editor-hideprefix)}
-=======
    after idle {after idle {
       catch {
          global config
@@ -191,7 +187,7 @@
    }}
 
    catch {.log.main.text config -wrap $config(editor-wrap)}
->>>>>>> 4ab25d5f
+   catch {.log.main.text tag configure "prefix" -elide $config(editor-hideprefix)}
 
    applyFont Menubutton  $fonts(normal)
    applyFont Menu        $fonts(normal)
