//==========================================================================
//   CDISPLAYSTRING.CC  - part of
//                     OMNeT++/OMNEST
//            Discrete System Simulation in C++
//
//
//==========================================================================

/*--------------------------------------------------------------*
  Copyright (C) 1992-2008 Andras Varga
  Copyright (C) 2006-2008 OpenSim Ltd.

  This file is distributed WITHOUT ANY WARRANTY. See the file
  `license' for details on this and other legal matters.
*--------------------------------------------------------------*/

#include <string.h>
#include <stdio.h>
#include "opp_ctype.h"
#include "cenvir.h"
#include "cmodule.h"
#include "cchannel.h"
#include "cgate.h"
#include "cdisplaystring.h"
#include "stringutil.h"
#include "cmodelchange.h"

NAMESPACE_BEGIN


cDisplayString::cDisplayString()
{
    dispstr = NULL;
    buffer = NULL;
    bufferend = NULL;
    tags = NULL;
    numtags = 0;
    needsassemble = false;

    ownercomponent = NULL;
}


cDisplayString::cDisplayString(const char *displaystr)
{
    dispstr = opp_strdup(displaystr);
    buffer = NULL;
    bufferend = NULL;
    tags = NULL;
    numtags = 0;
    needsassemble = false;

    ownercomponent = NULL;

    // doParse() should be the last one, as it may throw an error
    doParse();
}

cDisplayString::cDisplayString(const cDisplayString& ds)
{
    dispstr = NULL;
    buffer = NULL;
    bufferend = NULL;
    tags = NULL;
    numtags = 0;
    needsassemble = false;

    ownercomponent = NULL;

    copy(ds);
}

cDisplayString::~cDisplayString()
{
    delete [] dispstr;
    clearTags();
}

cDisplayString& cDisplayString::operator=(const cDisplayString& ds)
{
    if (this==&ds) return *this;
    copy(ds);
    return *this;
}

void cDisplayString::beforeChange()
{
    // notify pre-change listeners
    if (ownercomponent && ownercomponent->hasListeners(PRE_MODEL_CHANGE)) {
        cPreDisplayStringChangeNotification tmp;
        tmp.displayString = this;
        ownercomponent->emit(PRE_MODEL_CHANGE, &tmp);
    }
}

void cDisplayString::afterChange()
{
    needsassemble = true;

    if (ownercomponent) {
<<<<<<< HEAD
        ownercomponent->updateLastChangeSerial();
=======
        EVCB.displayStringChanged(ownercomponent);
>>>>>>> 797a6506

        // notify post-change listeners
        if (ownercomponent->hasListeners(POST_MODEL_CHANGE)) {
            cPostDisplayStringChangeNotification tmp;
            tmp.displayString = this;
            ownercomponent->emit(POST_MODEL_CHANGE, &tmp);
        }
    }
}

const char *cDisplayString::str() const
{
    if (needsassemble)
        assemble();
    return dispstr ? dispstr : "";
}

void cDisplayString::parse(const char *displaystr)
{
    beforeChange();
    doParse(displaystr);
    afterChange();
}

void cDisplayString::doParse(const char *displaystr)
{
    // if it's the same, nothing to do
    if (needsassemble)
        assemble();
    if (!opp_strcmp(dispstr,displaystr))
        return;

    // parse and store new string
    delete [] dispstr;
    clearTags();
    dispstr = opp_strdup(displaystr);
    doParse();
}

void cDisplayString::updateWith(const char *s)
{
    cDisplayString ds(s);
    updateWith(ds);
}

void cDisplayString::updateWith(const cDisplayString& ds)
{
    beforeChange();
    doUpdateWith(ds);
    afterChange();
}

void cDisplayString::doUpdateWith(const cDisplayString& ds)
{
    // elements in "ds" take precedence
    int n = ds.getNumTags();
    for (int i=0; i<n; i++)
    {
        int m = ds.getNumArgs(i);
        for (int j=0; j<m; j++)
        {
            const char *arg = ds.getTagArg(i,j);
            if (arg[0]=='-' && !arg[1])  // "-" is the "antivalue"
                doSetTagArg(ds.getTagName(i), j, "");
            else if (arg[0])
                doSetTagArg(ds.getTagName(i), j, arg);
        }
    }

    // optimize storage
    doParse(str());
}

bool cDisplayString::containsTag(const char *tagname) const
{
    int t = getTagIndex(tagname);
    return t!=-1;
}

int cDisplayString::getNumArgs(const char *tagname) const
{
    return getNumArgs(getTagIndex(tagname));
}

const char *cDisplayString::getTagArg(const char *tagname, int index) const
{
    return getTagArg(getTagIndex(tagname), index);
}

bool cDisplayString::setTagArg(const char *tagname, int index, long value)
{
    char buf[32];
    sprintf(buf, "%ld", value);
    return setTagArg(tagname, index, buf);
}

bool cDisplayString::setTagArg(const char *tagname, int index, const char *value)
{
    beforeChange();
    bool result = doSetTagArg(tagname, index, value);
    afterChange();
    return result;
}

bool cDisplayString::doSetTagArg(const char *tagname, int index, const char *value)
{
    int t = getTagIndex(tagname);
    if (t==-1)
        t = doInsertTag(tagname);
    return doSetTagArg(t, index, value);
}

bool cDisplayString::removeTag(const char *tagname)
{
    return removeTag(getTagIndex(tagname));
}

int cDisplayString::getNumTags() const
{
    return numtags;
}

const char *cDisplayString::getTagName(int tagindex) const
{
    if (tagindex<0 || tagindex>=numtags) return NULL;
    return tags[tagindex].name;
}

int cDisplayString::getNumArgs(int tagindex) const
{
    if (tagindex<0 || tagindex>=numtags) return -1;
    return tags[tagindex].numargs;
}

const char *cDisplayString::getTagArg(int tagindex, int index) const
{
    if (tagindex<0 || tagindex>=numtags) return "";
    if (index<0 || index>=tags[tagindex].numargs) return "";
    return opp_nulltoempty(tags[tagindex].args[index]);
}

bool cDisplayString::setTagArg(int tagindex, int index, const char *value)
{
    beforeChange();
    bool result = doSetTagArg(tagindex, index, value);
    afterChange();
    return result;
}

bool cDisplayString::doSetTagArg(int tagindex, int index, const char *value)
{
    // check indices
    if (tagindex<0 || tagindex>=numtags) return false;
    if (index<0 || index>=MAXARGS) return false;
    Tag& tag = tags[tagindex];

    // adjust numargs if necessary
    if (index>=tag.numargs)
        tag.numargs = index+1;

    // if it's the same, nothing to do
    char *&slot = tag.args[index];
    if (!opp_strcmp(slot,value))
        return true;

    // set value
    if (slot && !pointsIntoBuffer(slot))
        delete [] slot;
    slot = opp_strdup(value);

    // get rid of possible empty trailing args, throw out tag if it became empty
    while (tag.numargs>0 && tag.args[tag.numargs-1]==NULL)
        tag.numargs--;
    if (tag.numargs==0)
        doRemoveTag(tagindex);
    return true;
}


int cDisplayString::insertTag(const char *tagname, int atindex)
{
    beforeChange();
    int result = doInsertTag(tagname, atindex);
    afterChange();
    return result;
}

int cDisplayString::doInsertTag(const char *tagname, int atindex)
{
    // check name validity
    if (!tagname || !tagname[0])
        throw cRuntimeError("Error adding a new display string tag: tag name is empty");
    for (const char *s=tagname; *s; s++)
        if (!opp_isalnum(*s) && *s!=':')
            throw cRuntimeError("Error adding a new display string tag: tag name \"%s\" "
                                "contains invalid character", tagname);

    // check uniqueness
    int t = getTagIndex(tagname);
    if (t!=-1)
        return t;

    // check index
    if (atindex<0) atindex=0;
    if (atindex>numtags) atindex=numtags;

    // create new tags[] array with hole at atindex
    Tag *newtags = new Tag[numtags+1];
    for (int s=0,d=0; s<numtags; s++,d++)
    {
       if (d==atindex) d++; // make room for new item
       newtags[d] = tags[s];
    }
    delete [] tags;
    tags = newtags;
    numtags++;

    // fill in new tag
    tags[atindex].name = opp_strdup(tagname);
    tags[atindex].numargs = 0;
    for (int i=0; i<MAXARGS; i++) tags[atindex].args[i] = NULL;

    // success
    return atindex;
}


bool cDisplayString::removeTag(int tagindex)
{
    beforeChange();
    bool result = doRemoveTag(tagindex);
    afterChange();
    return result;
}

bool cDisplayString::doRemoveTag(int tagindex)
{
    if (tagindex<0 || tagindex>=numtags) return false;

    // dealloc strings in tag
    if (!pointsIntoBuffer(tags[tagindex].name))
        delete [] tags[tagindex].name;
    for (int i=0; i<tags[tagindex].numargs; i++)
        if (!pointsIntoBuffer(tags[tagindex].args[i]))
            delete [] tags[tagindex].args[i];

    // eliminate hole in tags[] array
    for (int t=tagindex; t<numtags-1; t++)
        tags[t] = tags[t+1];
    numtags--;

    // success
    return true;
}


int cDisplayString::getTagIndex(const char *tagname) const
{
    for (int t=0; t<numtags; t++)
        if (!strcmp(tagname,tags[t].name))
            return t;
    return -1;
}

void cDisplayString::clearTags()
{
    // delete tags array. string pointers that do not point inside the
    // buffer were allocated individually via new char[] and have to be
    // deleted.
    for (int t=0; t<numtags; t++)
    {
        if (!pointsIntoBuffer(tags[t].name))
            delete [] tags[t].name;
        for (int i=0; i<tags[t].numargs; i++)
            if (!pointsIntoBuffer(tags[t].args[i]))
                delete [] tags[t].args[i];
    }
    delete [] tags;
    tags = NULL;
    numtags = 0;

    // must be done after deleting tags[] because of pointsIntoBuffer()
    delete [] buffer;
    buffer = bufferend = NULL;
}

void cDisplayString::doParse()
{
    clearTags();
    if (dispstr==NULL)
        return;

    buffer = new char[opp_strlen(dispstr)+1];
    bufferend = buffer + opp_strlen(dispstr);

    // count tags (#(';')+1) & allocate tags[] array
    int n = 1;
    for (char *s1 = dispstr; *s1; s1++)
        if (*s1==';')
            n++;
    tags = new Tag[n];

    // parse string into tags[]. To avoid several small allocations,
    // pointers in tags[] will point into the buffer.
    numtags = 1;
    tags[0].name = buffer;
    tags[0].numargs = 0;
    for (int i=0; i<MAXARGS; i++)
        tags[0].args[i] = NULL;

    char *s, *d;
    for (s=dispstr,d=buffer; *s; s++,d++)
    {
        if (*s=='\\' && *(s+1))
        {
            // allow escaping display string special chars (=,;) with backslash.
            // No need to deal with "\t", "\n" etc here, since they already got
            // interpreted by opp_parsequotedstr().
            *d = *++s;
        }
        else if (*s==';')
        {
            // new tag begins
            *d = '\0';
            numtags++;
            tags[numtags-1].name = d+1;
            tags[numtags-1].numargs = 0;
            for (int i=0; i<MAXARGS; i++)
                tags[numtags-1].args[i] = NULL;
        }
        else if (*s=='=')
        {
            // first argument of new tag begins
            *d = '\0';
            tags[numtags-1].numargs = 1;
            tags[numtags-1].args[0] = d+1;
        }
        else if (*s==',')
        {
            // new argument of current tag begins
            *d = '\0';
            if (tags[numtags-1].numargs>=MAXARGS)
                throw cRuntimeError("Error parsing display string: too many parameters for a tag, "
                                    "max %d allowed in \"%s\"", MAXARGS, dispstr);
            tags[numtags-1].numargs++;
            tags[numtags-1].args[ tags[numtags-1].numargs-1 ] = d+1;
        }
        else
        {
            *d = *s;
        }
    }
    *d = '\0';

    // check tag names are OK (matching [a-zA-Z0-9:]+)
    for (int i=0; i<numtags; i++)
    {
        if (!tags[i].name[0]) {
            if (tags[i].numargs==0)
                ; // empty tag (occurs when there're redundant semicolons, or the display string is empty) -- XXX remove it
            else
                throw cRuntimeError("Error parsing display string: missing tag name in \"%s\"", dispstr);
        }
        for (const char *s=tags[i].name; *s; s++)
            if (!opp_isalnum(*s) && *s!=':')
                throw cRuntimeError("Error parsing display string: tag name \"%s\" contains invalid character in  \"%s\"", tags[i].name, dispstr);
    }
}

void cDisplayString::assemble() const
{
    // calculate length of display string
    int size = 0;
    for (int t0=0; t0<numtags; t0++)
    {
        size += opp_strlen(tags[t0].name)+2;
        for (int i=0; i<tags[t0].numargs; i++)
            size += opp_strlen(tags[t0].args[i])+1;
    }
    size = 2*size+1;  // 2* for worst case if every char has to be escaped

    // allocate display string
    delete [] dispstr;
    dispstr = new char[size];
    dispstr[0] = '\0';

    // assemble string
    for (int t=0; t<numtags; t++)
    {
        if (t!=0)
            strcat(dispstr, ";");
        strcatescaped(dispstr, tags[t].name);
        if (tags[t].numargs>0)
            strcat(dispstr, "=");
        for (int i=0; i<tags[t].numargs; i++)
        {
            if (i!=0) strcat(dispstr, ",");
            strcatescaped(dispstr, tags[t].args[i]);
        }
    }
    needsassemble = false;
}

void cDisplayString::strcatescaped(char *d, const char *s)
{
    if (!s) return;

    d += strlen(d);
    while (*s)
    {
        // quoting \t, \n etc is the job of opp_quotestr()
        if (*s==';' || *s==',' || *s=='=')
            *d++ = '\\';
        *d++ = *s++;
    }
    *d = '\0';
}

void cDisplayString::dump() const
{
    for (int t=0; t<numtags; t++)
    {
        if (t!=0) printf("; ");
        printf("tags[%d]:\"%s\"=", t, tags[t].name);
        for (int i=0; i<tags[t].numargs; i++)
        {
            if (i!=0) printf(",");
            printf("\"%s\"", tags[t].args[i]);
        }
    }
    printf(" ==> \"%s\"\n", str());
}

NAMESPACE_END
<|MERGE_RESOLUTION|>--- conflicted
+++ resolved
@@ -98,11 +98,8 @@
     needsassemble = true;
 
     if (ownercomponent) {
-<<<<<<< HEAD
         ownercomponent->updateLastChangeSerial();
-=======
         EVCB.displayStringChanged(ownercomponent);
->>>>>>> 797a6506
 
         // notify post-change listeners
         if (ownercomponent->hasListeners(POST_MODEL_CHANGE)) {
