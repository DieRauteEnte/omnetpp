--- conflicted
+++ resolved
@@ -24,21 +24,6 @@
 
 case $PLATFORM in
 *MINGW*)
-<<<<<<< HEAD
-	./${LAUNCHER}.exe &
-        ;;
-*Linux*x86_64*)
-	./${LAUNCHER}64 &
-        ;;
-*Linux*)
-	./$LAUNCHER &
-        ;;
-*Darwin*)
-	open ${LAUNCHER}.app
-        ;;
-*)
-	echo OMNeT++ IDE is supported only on: Linux 32/64bit, Windows 32bit, MacOS X Intel/PPC
-=======
 	./win32/${LAUNCHER}.exe &
         ;;
 *Linux*x86_64*)
@@ -52,7 +37,6 @@
         ;;
 *)
 	echo OMNeT++ IDE is supported only on: Linux 32/64bit, Windows 32bit, MacOS X Intel
->>>>>>> 0c2f4327
 	exit 1
         ;;
 esac