/*--------------------------------------------------------------*
  Copyright (C) 2006-2008 OpenSim Ltd.

  This file is distributed WITHOUT ANY WARRANTY. See the file
  'License' for details on this and other legal matters.
*--------------------------------------------------------------*/

package org.omnetpp.ned.editor.graph.properties;

import java.util.ArrayList;
import java.util.Collections;
import java.util.EnumSet;
import java.util.List;

import org.eclipse.core.resources.IProject;
import org.eclipse.ui.views.properties.IPropertyDescriptor;
import org.eclipse.ui.views.properties.IPropertySource2;

import org.omnetpp.common.properties.CheckboxPropertyDescriptor;
import org.omnetpp.ned.core.NEDResourcesPlugin;
import org.omnetpp.ned.editor.graph.properties.util.*;
import org.omnetpp.ned.model.DisplayString;
import org.omnetpp.ned.model.ex.CompoundModuleElementEx;

/**
 * TODO add documentation
 *
 * @author rhornig
 */
public class CompoundModulePropertySource extends MergedPropertySource {
    // compound module display properties
    protected static class CompoundModuleDisplayPropertySource extends DisplayPropertySource {
        protected CompoundModuleElementEx model;

        public CompoundModuleDisplayPropertySource(CompoundModuleElementEx model) {
            super(model);
            this.model = model;
            // submodule inherited properties
            supportedProperties.addAll(EnumSet.range(DisplayString.Prop.WIDTH,
                                                	 DisplayString.Prop.OVIMAGECOLORPCT));
            // direct compound module properties
            supportedProperties.addAll(EnumSet.range(DisplayString.Prop.MODULE_X,
               	 									 DisplayString.Prop.MODULE_SCALE));
        }

    }

    // compound module specific properties
    protected static class BasePropertySource implements IPropertySource2 {
        public static final String BASE_CATEGORY = "Base";
        public enum Prop { Network }
        protected IPropertyDescriptor[] descriptors;
        protected CompoundModuleElementEx model;
        CheckboxPropertyDescriptor networkProp;

        public BasePropertySource(CompoundModuleElementEx connectionNodeModel) {
            model = connectionNodeModel;

            // set up property descriptors
            networkProp = new CheckboxPropertyDescriptor(Prop.Network, "network");
            networkProp.setCategory(BASE_CATEGORY);
<<<<<<< HEAD
            networkProp.setDescription("Is this compound module used as a network instance?");
=======
            networkProp.setDescription("Whether this compound module used as a network instance");
>>>>>>> 0c2f4327

            descriptors = new IPropertyDescriptor[] { networkProp  };
        }

        public Object getEditableValue() {
            return null;
        }

        public IPropertyDescriptor[] getPropertyDescriptors() {
            return descriptors;
        }

        public Object getPropertyValue(Object propName) {
            if (Prop.Network.equals(propName))
                return model.isNetwork();

            return null;
        }

        public void setPropertyValue(Object propName, Object value) {
            if (Prop.Network.equals(propName))
                model.setIsNetwork((Boolean)value);
        }

        public boolean isPropertySet(Object propName) {
            return true;
        }

        public void resetPropertyValue(Object propName) {
        }

        public boolean isPropertyResettable(Object propName) {
            return false;
        }
    }

    // constructor
    public CompoundModulePropertySource(final CompoundModuleElementEx nodeModel) {
        super(nodeModel);
        // create a nested displayPropertySource
        mergePropertySource(new NamePropertySource(nodeModel, new TypeNameValidator(nodeModel)));
        mergePropertySource(new BasePropertySource(nodeModel));
        // extends
        mergePropertySource(new ExtendsPropertySource(nodeModel) {
            @Override
            protected List<String> getPossibleValues() {
                IProject project = NEDResourcesPlugin.getNEDResources().getNedFile(nodeModel.getContainingNedFileElement()).getProject();
                List<String> moduleNames = new ArrayList<String>(NEDResourcesPlugin.getNEDResources().getModuleQNames(project));
                Collections.sort(moduleNames);
                return moduleNames;
            }
        });
        // interfaces
        mergePropertySource(new DelegatingPropertySource(
                new InterfacesListPropertySource(nodeModel),
                InterfacesListPropertySource.CATEGORY,
                InterfacesListPropertySource.DESCRIPTION));
        // parameters
        mergePropertySource(new DelegatingPropertySource(
                new ParameterListPropertySource(nodeModel),
                ParameterListPropertySource.CATEGORY,
                ParameterListPropertySource.DESCRIPTION));
        // gates
        mergePropertySource(new DelegatingPropertySource(
                new GateListPropertySource(nodeModel),
                GateListPropertySource.CATEGORY,
                GateListPropertySource.DESCRIPTION));
        // submodules
        mergePropertySource(new DelegatingPropertySource(
                new SubmoduleListPropertySource(nodeModel),
                SubmoduleListPropertySource.CATEGORY,
                SubmoduleListPropertySource.DESCRIPTION));
        // display
        mergePropertySource(new CompoundModuleDisplayPropertySource(nodeModel));
    }

}<|MERGE_RESOLUTION|>--- conflicted
+++ resolved
@@ -59,11 +59,7 @@
             // set up property descriptors
             networkProp = new CheckboxPropertyDescriptor(Prop.Network, "network");
             networkProp.setCategory(BASE_CATEGORY);
-<<<<<<< HEAD
-            networkProp.setDescription("Is this compound module used as a network instance?");
-=======
             networkProp.setDescription("Whether this compound module used as a network instance");
->>>>>>> 0c2f4327
 
             descriptors = new IPropertyDescriptor[] { networkProp  };
         }
