--- conflicted
+++ resolved
@@ -305,11 +305,7 @@
     public void setDisplayString(IDisplayString dps) {
 		// OPTIMIZATION: do not change anything if the display string has not changed
 		int newCumulativeHashCode = dps.cumulativeHashCode();
-<<<<<<< HEAD
-		if (newCumulativeHashCode == oldCumulativeHashCode)
-=======
 		if (oldCumulativeHashCode != 0 && newCumulativeHashCode == oldCumulativeHashCode)
->>>>>>> 0c2f4327
 			return;
 
 		this.oldCumulativeHashCode = newCumulativeHashCode;
