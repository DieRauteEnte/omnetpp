--- conflicted
+++ resolved
@@ -1,67 +1,9 @@
-<<<<<<< HEAD
-###############################################################################
-# Copyright (c) 2003, 2006 IBM Corporation and others.
-# All rights reserved. This program and the accompanying materials
-# are made available under the terms of the Eclipse Public License v1.0
-# which accompanies this distribution, and is available at
-# http://www.eclipse.org/legal/epl-v10.html
-#
-# Contributors:
-#     IBM Corporation - initial API and implementation
-###############################################################################
-#####################
-# Parameters describing how and where to execute the build.
-# Typical users need only update the following properties:
-#    baseLocation - where things you are building against are installed
-#    bootclasspath - The base jars to compile against (typicaly rt.jar)
-#    configs - the list of {os, ws, arch} configurations to build.
-#
-# Of course any of the settings here can be overridden by spec'ing
-# them on the command line (e.g., -DbaseLocation=d:/eclipse
-
-############# PLUG-IN VERSIONS ######################
-#
-# Look in the plugins directory of your Eclipse
-# installation to determine the version numbers
-# the correct version numbers. These version numbers
-# are used to create the correct paths when launching
-# PDE Build.
-#
-#####################################################
-
-# Version of org.eclipse.equinox.launcher
-equinoxLauncherPluginVersion=1.0.101.R34x_v20080819
-
-############# BASE LOCATION #########################
-#
-# Specify the directory of the base under which your
-# your build target is located. This directory should
-# contain the RCP Runtime Binary that you want to
-# compile against.
-#
-#####################################################
-
-base=/home/rhornig
-
-############# ECLIPSE LOCATION ######################
-#
-# Specify the directory of the Eclipse installation
-# that will be used to execute PDE Build.
-#
-#####################################################
-
-eclipseLocation=/home/rhornig/eclipse
-
-# Version of org.ecilpse.pdebuild
-pdeBuildPlugin=${eclipseLocation}/plugins/org.eclipse.pde.build_3.4.1.R34x_v20080805
-=======
 # the parent of target eclipse installation
 base=/host
 baseLocation=${base}/eclipse
 deltapack=${baseLocation}/target/deltapack
 emf=${baseLocation}/target/emf
 imageexport=${baseLocation}/target/imageexport
->>>>>>> 0c2f4327
 
 # which prduct to build
 product=/org.omnetpp.product/ide.product
@@ -98,12 +40,6 @@
 # The prefix that will be used in the generated archive.
 archivePrefix=ide
 
-<<<<<<< HEAD
-# The location underwhich all of the build output will be collected.
-collectingFolder=${archivePrefix}
-
-=======
->>>>>>> 0c2f4327
 # The list of {os, ws, arch} configurations to build.  This
 # value is a '&' separated list of ',' separate triples.  For example,
 #     configs=win32,win32,x86 & linux,motif,x86
@@ -116,54 +52,12 @@
        macosx, carbon, x86 - antZip
 
 # By default PDE creates one archive (result) per entry listed in the configs property.
-<<<<<<< HEAD
-# Setting this value to try will cause PDE to only create one output containing all
-# artifacts for all the platforms listed in the configs property.
-#groupConfigurations=true
-
-#The format of the archive. By default a zip is created using antZip.
-#The list can only contain the configuration for which the desired format is different than zip.
-#Be sure to include the linux,x86 config as second otherwise the launcher executable will be
-#overwritten with the 64bit version
-archivesFormat=win32, win32, x86 - folder &\
-       linux, gtk, x86_64 - folder &\
-       linux, gtk, x86 - folder &\
-       macosx, carbon, x86 - folder
-
-#Set to true if you want the output to be ready for an update jar (no site.xml generated)
-#outputUpdateJars = false
-
-#Set to true for Jnlp generation
-#codebase should be a URL that will be used as the root of all relative URLs in the output.
-#generateJnlp=false
-#jnlp.codebase=<codebase url>
-#jnlp.j2se=<j2se version>
-#jnlp.locale=<a locale>
-#jnlp.generateOfflineAllowed=true or false generate <offlineAllowed/> attribute in the generated features
-#jnlp.configs=${configs}			#uncomment to filter the content of the generated jnlp files based on the configuration being built
-
-#Set to true if you want to sign jars
-#signJars=false
-#sign.alias=<alias>
-#sign.keystore=<keystore location>
-#sign.storepass=<keystore password>
-
-#Arguments to send to the zip executable
-zipargs=
-
-#Arguments to send to the tar executable
-tarargs=
-
-#Control the creation of a file containing the version included in each configuration - on by default
-#generateVersionsLists=false
-=======
 # Setting this value to try will cause PDE to only create one output containing all.
 # artifacts for all the platforms listed in the configs property.
 #groupConfigurations=true
 
 #Allow cycles involving at most one bundle that needs to be compiled with the rest being binary bundles.
 allowBinaryCycles = true
->>>>>>> 0c2f4327
 
 ############## BUILD NAMING CONTROL ################
 # Type of build.  Used in naming the build output.  Typically this value is
@@ -179,67 +73,11 @@
 # Timestamp for the build.  Used in naming the build output
 timestamp=007
 
-<<<<<<< HEAD
-#The value to be used for the qualifier of a plugin or feature when you want to override the value computed by pde.
-#The value will only be applied to plugin or features indicating build.properties, qualifier = context
-#forceContextQualifier=
-
-#Enable / disable the generation of a suffix for the features that use .qualifier.
-#The generated suffix is computed according to the content of the feature
-#generateFeatureVersionSuffix=true
-
-############# BASE CONTROL #############
-# Settings for the base Eclipse components and Java class libraries
-# against which you are building.
-# Base location for anything the build needs to compile against.  For example,
-# in most RCP app or a plug-in,  the baseLocation should be the location of a previously
-# installed Eclipse against which the application or plug-in code will be compiled and the RCP delta pack.
-
-baseLocation=${base}/eclipse
-#Os/Ws/Arch/nl of the eclipse specified by baseLocation
-baseos=linux
-basews=gtk
-basearch=x86
-
-#this property indicates whether you want the set of plug-ins and features to be considered during the build to be limited to the ones reachable from the features / plugins being built
-filteredDependencyCheck=false
-
-#pluginPath is a list of locations in which to find plugins and features.  This list is separated by the platform file separator (; or :)
-#a location is one of:
-#- the location of the jar or folder that is the plugin or feature : /path/to/foo.jar or /path/to/foo
-#- a directory that contains a /plugins or /features subdirectory
-#- the location of a feature.xml, or for 2.1 style plugins, the plugin.xml or fragment.xml
-#pluginPath=
-
-filterP2Base=true
-=======
 #this property indicates whether the resolution should be done in development mode (i.e. ignore multiple bundles with singletons)
 resolution.devMode=false
->>>>>>> 0c2f4327
 
 skipBase=true
 skipMaps=true
-<<<<<<< HEAD
-mapsRepo=:pserver:anonymous@example.com/path/to/repo
-mapsRoot=path/to/maps
-mapsCheckoutTag=HEAD
-
-#tagMaps=true
-mapsTagTag=v${buildId}
-
-
-############ REPOSITORY CONTROL ###############
-# This section defines properties parameterizing the repositories where plugins, fragments
-# bundles and features are being obtained from.
-
-# The tags to use when fetching elements to build.
-# By default thebuilder will use whatever is in the maps.
-# This value takes the form of a comma separated list of repository identifier (like used in the map files) and the
-# overriding value
-# For example fetchTag=CVS=HEAD, SVN=v20050101
-# fetchTag=HEAD
-=======
->>>>>>> 0c2f4327
 skipFetch=true
 
 ############# JAVA COMPILER OPTIONS ##############
@@ -251,12 +89,9 @@
 # The location of the Java jars to compile against.  Typically the rt.jar for your JDK/JRE
 #bootclasspath=${java.home}/lib/rt.jar
 
-<<<<<<< HEAD
-=======
 # If using an IBM VM, use
 #bootclasspath=${java.home}/lib/core.jar;${java.home}/lib/vm.jar
 
->>>>>>> 0c2f4327
 # specific JRE locations to compile against. These values are used to compile bundles specifying a
 # Bundle-RequiredExecutionEnvironment. Uncomment and set values for environments that you support
 #CDC-1.0/Foundation-1.0= /path/to/rt.jar
