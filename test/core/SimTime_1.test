--- conflicted
+++ resolved
@@ -15,23 +15,13 @@
     SimTime::setScaleExp(i);
 
     const char *u="";
-<<<<<<< HEAD
-    if (SimTime::getScaleExp()==SimTime::SCALEEXP_S)  u =  "s";
-    if (SimTime::getScaleExp()==SimTime::SCALEEXP_MS) u = "ms";
-    if (SimTime::getScaleExp()==SimTime::SCALEEXP_US) u = "us";
-    if (SimTime::getScaleExp()==SimTime::SCALEEXP_NS) u = "ns";
-    if (SimTime::getScaleExp()==SimTime::SCALEEXP_PS) u = "ps";
-    if (SimTime::getScaleExp()==SimTime::SCALEEXP_FS) u = "fs";
-    EV << i << ": scale=" << SimTime::getScale() << " " << u << "\n";
-=======
     if (SimTime::getScaleExp()==SIMTIME_S)  u =  "s";
     if (SimTime::getScaleExp()==SIMTIME_MS) u = "ms";
     if (SimTime::getScaleExp()==SIMTIME_US) u = "us";
     if (SimTime::getScaleExp()==SIMTIME_NS) u = "ns";
     if (SimTime::getScaleExp()==SIMTIME_PS) u = "ps";
     if (SimTime::getScaleExp()==SIMTIME_FS) u = "fs";
-    ev.printf("%d: scale=%" INT64_PRINTF_FORMAT "d %s\n", i, SimTime::getScale(), u);
->>>>>>> ae878ee2
+    EV << i << ": scale=" << SimTime::getScale() << " " << u << "\n";
 }
 EV << ".\n";
 
