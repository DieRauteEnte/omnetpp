<<<<<<< HEAD
2010-03-01  Andras Varga

	* cGate: removed isBusy() and getTransmissionFinishTime(), as they
	were confusing (they ignored any propagation delay up to the
	transmission channel); they had bad performance characteristics
	(they linerarly searched for the transmission channel every time);
	and they threw an error if the path didn't contain a transmission
	channel at all.

2010-02-27  Andras Varga

	* created cHistogram class by merging cDoubleHistogram and cLongHistogram
	functionality.

=======
>>>>>>> cfad593b
2010-02-15  Andras Varga

	* cChannel: deliver() method semantics changed, method renamed to 
	process(), and argument list changed. Reason is to decrease the 
	amount of code that needs to be written when implementing a new
	channel class, and to improve reusability via subclassing.
	See documentation in the code.

2010-01-29  Andras Varga

	* cProperty: getNumValues() to return 0 (instead of thowing an error)
	when the property does not contain the given property key.

2010-01-23  Andras Varga

	* implemented signals mechanism. See new classes cIListener and
	cListener; new cComponent methods registerSignal(), getSignalName(),
	emit(), mayHaveListeners(), hasListeners(), subscribe(), unsubscribe(),
	isSubscribed(), getLocalListenedSignals(), getLocalSignalListeners();
	constants PRE_MODEL_CHANGE and POST_MODEL_CHANGE; new class
	cModelChangeNotification and subclasses; and new "Signals" section
	in the Manual.

2009-09-14  Rudolf Hornig

	* cGate: added getNameSuffix() method.

2009-08-06  Andras Varga

	* added cArray::setCapacity()/getCapacity(). setCapacity() can be used
	to trim back the internally allocated array after a large number of
	items have been removed from it.

2009-07-25  Andras Varga

	* FES performance improvement: cMessageHeap was changed to more
	efficiently handle the insertion and removal of events scheduled
	for the current simulation time. Such events are actually quite common
	due to plain (zero delay, zero datarate) connections between modules.
	For more info, see src/sim/ChangeLog.

	* performance improvement: cMessage::getArrivalTime() was consuming
	10-20% of CPU time in many configurations, see bug #22,
	http://dev.omnetpp.org/bugs/view.php?id=22.

	Solution: change return type of getArrivalTime() and other methods
	from simtime_t to simtime_t_retval (which is a new typedef that maps to
	const simtime_t&). Reason: on some platforms and configurations, esp.
	in debug builds, returning a const reference is more efficient than
	returning by value (even though SimTime is only 64 bits and would fit
	in register(s)).

	On 64-bit architectures and optimized builds (-O2/-O3) this change may
	actually decrease performance; this is to be investigated, and
	simtime_t_retval conditionally defined as plain simtime_t.

2009-07-10  Andras Varga

	* cClassDescriptor: added findField() method

2009-06-25  Andras Varga

	* cModuleType: added isSimple()

	* corrected the definition of NULL according to C++ rules

2009-04-25  Andras Varga

	* cModule::addGate() to return the gate pointer whenever a single gate
	is created (for inout gates [~gate pair] and vectors it returns NULL)

2009-03-12  ------ omnetpp-4.0 released ------

2009-03-28  Andras Varga

	* cClassDescriptor: getFieldAsString() signature change (return
	std::string instead of taking char *buf, int bufsize)

2009-03-09  Andras Varga

	* added factory methods cIdealChannel::create(), cDelayChannel::create(),
	cDatarateChannel::create(), which are easier to find and remember than
	previous ones (cChannelType::createIdealChannel()/createDelayChannel()/
	createDatarateChannel() -- those are deprecated now).

2009-02-27  ------ omnetpp-4.0rc2 released ------

2009-02-18  Andras Varga

	* added cSimulation::clearLoadedNedFiles() function

2009-02-07  Andras Varga

	* cNEDFunction and Define_NED_Function(): changed signature string
	to a C-like syntax.

2009-01-13  Andras Varga

	* Several changes to make it easier to use the simulation kernel
	as a C++ library, for embedding simulations into other programs:

	- created cRunnableEnvir by factoring out run() method from cEnvir;
	simulation user interfaces like Cmdenv or Tkenv subclass from
	cRunnableEnvir, but other custom environment objects do not need to.

	- added cNullEnvir, a default do-nothing implementation for cEnvir.

	- cConfiguration split to a smaller cConfiguration plus a
	cConfigurationEx class that adds the rest of the methods.
	When the simulation kernel is used as library, only cConfiguration
	needs to be implemented. cConfigurationEx is needed only when one
	wants to plug in a different configuration object into the existing
	Envir library, replacing SectionBasedConfig.

	- cSimulation now creates a cSequentialScheduler by default (no need
	to do it manually); if it's not good, a different scheduler object
	can be installed with the setScheduler() method.

	- support for multiple instances of cSimulation. "simulation" is
	no longer a global variable but a macro that expands to
	cSimulation::getActiveSimulation(). Multiple cSimulation objects
	may coexist; before invoking any function in the simulation library,
	the correct cSimulation instance must be activated with
	cSimulation::setActiveSimulation().

	- multiple environment objects may coexist; in fact, there must be
	exactly one associated with every cSimulation instance. "ev" now
	maps to cSimulation::getActiveEnvir() which is short for
	cSimulation::getActiveSimulation->getEnvir(). cSimulation::
	setActiveSimulation() which activates a cSimulation instance
	also activates its corresponding environment object.

	- added cSimulation::loadNedText(), to facilitate creating
	self-contained executables by embedding NED source as string
	literals.

	- two new related examples: samples/embedding and samples/embedding2.

2008-12-12  ------ omnetpp-4.0rc1 released ------

2008-02-25  Andras Varga

	Summary of changes for omnetpp-4.0 (2006..2008):

	Lots of breaking changes. We opted for doing all necessary
	changes at once (3.3 -> 4.0), instead of scattering them
	over multiple releases after 4.0. So only one porting is needed,
	and API can be kept more stable over the coming releases.

	General:
	- "get" verb added to the names of nearly all getter methods; notable
	   exceptions are STL-like names like size(), empty(), length(),
	   end(), str(), c_str(); par() and gate() methods of cModule;
	   boolValue(), longValue(), stringValue() etc methods of cPar
	   (already consistent with Java); info(), detailedInfo();
	   intRand(), dblRand() and other cRNG methods.
	   Methods returning bools begin with "is", "has", "contains" or a
	   similar verb. [Change decided by voting on the mailing list]

	- <omnetpp.h> now provides the C99 integer types and limit macros,
	  even on systems that don't have <stdint.h> (for example, MSVC does
	  not have it). This includes int8_t, uint8_t,..int64_t, uint64_t types;
	  INT8_MAX, UINT64_MAX, etc. In addition, it also provides shorter names
	  (int8, uint8,...); they are provided as macros, so if they collide
	  with definitions in some external code, they can be undefined after
	  including <omnetpp.h>.

	Simulation time:
	- simtime_t is now not double but class SimTime (64-bit fixed point number)
	- simtime exponent is base 10, and set globally
	- there is no implicit conversion from SimTime to double. However,
	  to alleviate this pain, at many places overloaded functions have
	  been added that take simtime_t.
	- simtimeToStr(), strToSimtime() are no longer (use SimTime methods
	  instead, or the compatibility macros described below!)
	- simTime() was moved out of the cSimpleModule class: it became a global
	  function which delegates to simulation.getSimTime()

	Simtime compatibility mode:
	- if needed, the simkernel can be compiled with simtime_t = double.
	  For that, compile everything with USE_DOUBLE_SIMTIME defined
	  (add -DUSE_DOUBLE_SIMTIME to CFLAGS). If you want to ensure that
	  models compile with both int64-based and double simtime_t, use
	  the following macros to convert simtime_t from/to double and string:
	  SIMTIME_STR(t), SIMTIME_DBL(t), STR_SIMTIME(s), SIMTIME_TTOA(buf,t).
	  MAXTIME is also defined correctly for both simtime types.

	Converting source code to the new int64-based simtime_t:
	- for the large part, code is supposed to compile without much change
	- most errors come from using "double" variables which should really be
	  "simtime_t". E.g. if you see variables like double timeout, double
	  interval, double age, etc, they should all be changed to simtime_t.
	  This applies to message fields within .msg files as well: some of
	  the "double" ones may need to be changed to "simtime_t".
	- when conversion to double is still needed, use SIMTIME_DBL(t) or t.dbl().
	- ev << simtimeToStr(t) is to be changed to: ev << t;

	Gate handling:
	- introduced inout gates, which resulted in some changes listed below
	- with inout gates, gate("gatename") does not work, use gate("gatename$i")
	  or gate("gatename$o") instead
	- if a gate vector is zero size, there's no cGate object for it at all.
	  But hasGate(), gateType(), isGateVector(), gateSize() do work.
	- for gate direction, use the new cGate::Type enum instead of the
	  'I' and 'O' characters (though characters continue to work)
	- setGateSize() return type changed from int to void (when resizing an
	  inout gate, it would have to return the two ids)
	- addGate() return type changed to void (when an inout gate is created,
	  it would have to return two cGate* pointers)
	- gate("xxx") now throws error if gate is not found, instead of returning NULL
	- gate("xxx") now won't return gate "xxx[0]"
	- gate("out")->size() does not work, because gate("out") throws an error
	  ("not found") if "out" is a vector gate; gate("out",0)->size() will work,
	  but only if out[] is of nonzero size (otherwise you'll get the "gate out[0]
	  not found" error). Best is to use gateSize("out"), a cModule member function.
	- removed setTo(), setFrom() methods; use connectTo() instead!
	- isRouteOK() renamed to isPathOK()
	- fromGate()/toGate() renamed to getPreviousGate()/getNextGate()
	- sourceGate()/destinationGate() renamed to getPathStartGate()/getPathEndGate()
	- dynamic gate creating changed:
	    - removed cGate::setOwnerModule() and setIndex()
	    - now there is addGate() and setGateSize()
	- to help connecting gate vectors, two utility methods were added:
	    - getOrCreateFirstUnconnectedGate()
	    - getOrCreateFirstUnconnectedGatePair()
	- added setDeliverOnReceptionStart() flag, which may be invoked only on
	  simple module input gates. It defines whether a packet that travelled
	  through a channel with datarate (i.e. has nonzero duration) is
	  delivered to the module at the time reception begins, or when
	  reception ends. (In OMNeT++ 3.x, only the latter option was
	  available).
	- added getTransmissionChannel() which returns *the* transmission
	  channel in the path
	- transmissionFinishes() renamed to getTransmissionFinishTime()
	- gates that have the @loose or @directIn property set in the NED file
	  may remain unconnected (ie no error will be raised, even if
	  "allowunconnected" is not specified in the connections section)

	Channels:
	- channels became first-class citizens: they have a common base class
	  (cComponent) with cModule, they participate in the initialize()/
	  finish() protocol, and so on.
	- cBasicChannel renamed to cDatarateChannel
	- removed delay(), setDelay(), error(), setError(), dataRate(),
	  setDataRate() methods from cGate: please use methods from the gate's channel
	  instead: check_and_cast<cDatarateChannel *>(gate->channel())->setDelay(0.1);
	  or use generic component parameter access instead: gate->channel()->par("delay")=0.1.
	- "error" parameter renamed to "ber" (bit error rate or BER, cDatarateChannel methods
	  getBitErrorRate/setBitErrorRate)
	- added "per" parameter (packet error rate or PER, cDatarateChannel methods
	  getPacketErrorRate/setPacketErrorRate)
	- added cIdealChannel which lets messages through without any change
	  and without any delay.
	- getFromGate() renamed to getSourceGate()
	- breaking change in cDatarateChannel behaviour: implicit queueing is
	  no longer supported: sending on a busy gate (that is, when simTime() <
	  gate->transmissionFinishTime()) results in an error. Thus, using a
	  special transmitter module (with an internal queue) is now sort of
	  mandatory when channels with data rate are in use.
	- setting channel parameters from the ini file:
	   (1) make the parameter input, e.g.:
	         a.out --> { delay=default(0); } --> b.in;
	   (2) add <fromgate-fullpath>.channel.<paramname> = <value> into the ini file, e.g.:
	         **.a.out.channel.delay = 10ms
	- now a connection path may only contain one cDatarateChannel (more precisely,
	  only one channel whose isTransmissionChannel() method returns true)
	- likewise, a sendDirect() call with nonzero duration may only be sent onto
	  a gate whose connection path does NOT contain any cDatarateChannel (or
	  channel whose isTransmissionChannel() method returns true)

	Dynamic module/channel creation:
	- finalizeParameters() must be called (for channels, this reads input params from omnetpp.ini;
	  for modules, also creates gates [since gate vector sizes may depend on parameter values])

	Exception handling changed:
	- now all our exceptions subclass from std::exception (e.g. cException extends std::exception)
	- exceptions are now thrown by value not by pointer (s/throw new/throw/g)
	- hint: catch std::exception if you don't need the exception to be of a specific type

	DisplayString:
	- parse() no longer interprets literal "\t", "\n" escape sequences; it is the job of the
	  NED or C++ compiler to convert those to 0x09, 0x0a etc. "\;", "\=", "\," can still be
	  used to escape those special characters, but they have to be entered into the NED or C++
	  source with *double* backslashes like "t=hello\\,world" (one will be eaten by the NED/C++
	  compiler, the other by the display string parser).
	- parse() now throws an error if the display string has invalid syntax. It used to return
	  a boolean which no one checked.

	cOutVector:
	- removed half-hearted tuple=2 support from cOutVector and underlying infrastructure
	- added methods for metadata annotation: setEnum(), setUnit(), setType(),
	  setInterpolationMode(), setMin(), setMax()

	cQueue:
	- head()/tail() removed, back()/front() added (insert at back, pop from front!);
	  because of head/tail change, iterator direction and meaning of insertBefore/insertAfter
	  has changed
	- boolean flag to specify ascending/descending order removed (because the
	  earlier default ascending=false was inconvenient, and silently changing
	  the default is not a good idea)
	- compat.h typedef cQueueIterator removed, as iterator semantic was changed in a
	  non-compatible way anyway

	New class: cPacketQueue

	cArray:
	- items() became size()

	Display strings:
	- connection display string is now stored in the channel, not the source gate
	- setDisplayString() methods removed
	- displayString() delegates to channel()->displayString(); if there's
	  no channel, it creates a cIdealChannel
	- module and channel display string access functions are now in the common
	  base class, cComponent
	- display string objects are now only created (from @display) when first accessed

	Gross renaming: cObject became cOwnedObject, cPolymorphic became cObject;
	- cNamedObject introduced in between.
	- cArray, cQueue still handle cObject (old cPolymorphic), i.e. they can work
	  with non-owned objects as well

	Introduced cComponent, a common base class for cModule and cChannel
	- new methods to mention: isModule(), nedTypeName(), etc
	- final garbage object collection can be turned on per module, by
	  invoking setPerformFinalGC(true)

	cSimpleModule, cSimulation:
	- removed: pause(), backtomod, pause_in_sendmsg (they were obsolete)
	- removed: breakpoint(), and its callback method in cEnvir, in Tkenv, etc..
	- sendDirect(): added overloaded methods that accept transmissionDelay as well
	- cancelEvent() now only allows cancelling self-messages

	cModule:
	- removed backgroundDisplayString()/setBackgroundDisplayString() and its compat
	  #defines displayStringAsParent() and setDisplayStringAsParent()
	- added isPlaceholder() to cModule
	- cPlaceHolderModule: renamed to cPlaceholderModule (lowercase h)
	- gate handling reorganized, so that gate IDs are stable (do not change
	  when the gate vector gets resized). Gate IDs are now interpreted as a
	  bitfield, so they cannot be used for iterating over all gates of a
	  module; cModule::GateIterator was introduced for this purpose.
	- gates() removed, as gate IDs are no longer integers in the 0..gates()-1
	  interval (use the new cModule::GateIterator for enumerating the gates).
	- added gateNames() method
	- className() for cModule (or cComponent in general) no longer lies
	  the NED type name, but returns the real C++ class name

	cMessage changes:
	- the length, bit error flag and encapsulated message cMessage fields
	  got factored out from cMessage, into the cPacket class (which extends
	  cMessage). All network packets (frames, datagrams, etc) are now
	  supposed to be subclassed from cPacket, not directly cMessage.
	  To port simulations into 4.0, in message descriptions (.msg files)
	  change relevant "message" keywords to "packet" (this will cause
	  the base class to be cPacket), and use casts to convert cMessage* to
	  cPacket* where needed: cPacket *pkt = check_and_cast<cPacket *>(msg).
	  We hope that on the long run this change will result in clearer code
	  in simulation models. To help porting, it is possible to compile
	  everything in a "backward compatibility mode" when cPacket is
	  just an alias to cMessage, and cMessage contains all fields.
	  For that, compile everything having WITHOUT_CPACKET defined
	  (add -DWITHOUT_CPACKET to CFLAGS).
	- the C++ type for message kind and priority changed from "int" to
	  "short", and priority was renamed to scheduling priority (methods
	  setSchedulingPriority/getSchedulingPriority)
	- added some extra fields required by sequence chart drawing: cause event
	  number, message id, message tree id, etc.
	- removed two static methods of limited usefulness: cmpbydelivtime(),
	  cmpbypriority().

	cPacket:
	- existing obsolete fields (protocol and pdu codes) were removed
	- the length, bit error flag and encapsulated message fields were moved
	  from cMessage into cPacket
	- methods associated with "length" got renamed, new method names are:
	        getBitLength(), setBitLength(), addBitLength()
	- length changed from long to int64 (reason: message length was limited
	  to 2 gigabits=256 megabytes on 32-bit architectures).
	  Affected functions:
		setLength() / setByteLength() / addLength() / addByteLength()
	        length() / byteLength()
	- added getDuration() and isReceptionStart() methods, which are related
	  to the last send over a channel with datarate, and to cGate's
	  deliverOnReceptionStart flag.

	Message parameters:
	- deprecated; type changed: cMsgPar instead of cPar
	- cMsgPar is the same as the old cPar, but features which are not needed for message parameter objects have been removed:
	  - removed support for interactively prompting the user for a value: input flag, prompt, read() method
	  - removed indirection (redirection) support
	  - removed support for storing expressions

	recordScalar() methods (cSimpleModule, cStatistic):
	- added optional "const char *unit" argument to all respective methods
	- cStatistic::recordScalar() renamed and split to record(), recordAs() and recordWithUnit()
	- cSimpleModule::recordScalar() methods moved to cComponent
	- see also: **.param-record-as-scalar = true

	cMessageHeap:
	- renamed getFirst() to removeFirst(), and get(cMessage*) to remove(cMessage*)

	cPar implementation changed

	cPar, etc:
	- setFromText() -> parse()
	- getAsText() -> str()
	- also cDisplayString: getString() -> str() (old getString() deprecated)
	NOTE: inconsistency with INET Framework: IPAddress, IPv6Address, MACAddress: str()

	cEnvir refactoring:
	- motivation: break sim_std.dll dependence on envir.dll (mainly the
	  "ev" global variable)
	- "ev" is no longer a variable, but a macro which expands to (*evPtr)
	- cEnvir no longer subclasses from std::ostream, but instead redirects
	  all ev<< calls to an internal std::ostream instance
	- cEnvir is no longer a concrete class, but an abstract base class with
	  lots of pure virtual methods
	- removed puts(const char *) and gets(const char *)

	cCommBuffer:
	- added pack/unpack methods for int64
	- array packing methods now take const pointers
	- doPacking()/doUnpacking() methods moved out of opp_msgc-generated
	  code into the simkernel headers (packing.h, included by omnetpp.h)

	Misc:
	- cBag class removed

	- global connect() function removed (use cGate::connectTo() instead!)

	- global findXXX(const char *name) functions turned into static cXXX::find(const char *name);
	   - findLink()
	   - findFunction
	   - findEnum
	   - findChannelType
	   - findNetworkType()
	   - findModuleType()

	- cModuleType::buildInside(mod) became protected (was deprecated anyway)

	- cModule: deprecated methods phase(), setPhase() removed

	- removed writeContents() altogether

	- removed min(double,double), max(double,double), equal(double,double,double).
	  Use std::min and std::max instead.

	- snapshot file became XML

	- deprecated cSubmodIterator -- use cModule::SubmoduleIterator instead! cModule::ChannelIterator also added

	- cSimpleModule::end() -- removed, as there was little value in it. To terminate
	  an activity() module, simply return from the activity() method, or call the new
	  halt() method to end the module while preserving the local variables for inspection.

	- added cSimpleModule::halt()

	- cSimpleModule::deleteModule() -- in handleMessage()-based modules, this no longer
	  throws exception. That is, execution will continue normally after the deleteModule() call.

	- removed cSimpleModule::moduleState()

	- covariant return types for dup(). This might cause incompatibility with customized message
	  classes (.msg file with customize=true). The hand-coded class still contains cPolymorphic*
	  return type not the real class type, which results in error messages like:
	     ../Transport\TCP\TCPSegment.h(68) : error C2555: 'TCPSegment::dup': overriding virtual function
	     return type differs and is not covariant from 'TCPSegment_Base::dup'
	  Fix: change dup()'s return type to the real class.

	- several internal classes got removed/reorganized

	- cPar: new method stdstringValue() / operator std::string: this must be used with "volatile string" params

	- removed macros Min() and Max(), use std::min/std::max instead (<algorithm>);
	  also removed sgn()

	- cStringTokenizer: added asIntVector() and asDoubleVector() methods; TODO testing

	- cXMLElement, xmldoc(): mini-XPath expressions made more tolerant to whitespace

	Configuration handling rewritten, including cConfiguration.

	Run number handling:
	- run numbers were made entirely the matter of cEnvir. cSimulation::runNumber()
	  got removed. Also removed runNumber from the arg list of cEnvir callback
	  functions.

	Removed several obsolete functions:
	- calls to myxxx() functions should be replaced with opp_xxx() in the code:
		myrandomize(...)
		genk_myrandomize(...)
		mystrdup(...)
		mystrcpy(...)
		mystrcmp(...)
		mystrmatch(...)
		fastconcat(...)
		indexedname(...)
	- calls to genk_xxx() functions should be replaced with their "genk_"-less
	  counterparts  (and the first arg dropped or moved to the last place):
		genk_uniform(double gen_nr, double a, double b);
		genk_intuniform(double gen_nr, double a, double b);
		genk_exponential(double gen_nr, double p);
		genk_normal(double gen_nr, double mean, double variance);
		genk_truncnormal(double gen_nr, double mean, double variance);
	- other:
	        correct(const char *) got renamed to opp_nulltoempty(const char *)

	Statistics classes:
	- cStatistic: renamed samples() to count(). This affects cStdDev,
	  cWeightedStdDev and basically all statistics classes (they all
	  inherit from cStatistic)
	- cWeightedStdDev: implemented stddev(); also fixed min() and max()
	  (they bogusly returned min/max of the weight*value products).
	  For stddev(), code is based on the patch from Peter Woitek.
	- cStatistic: added 3 new functions, to access values underlying weighted
	  statistics: weightedSum(), sqrSumWeights(), weightedSqrSum()
	- cStatistic: added isWeighted()
	- cStatistic: added merge(cStatistic *) for aggregating statistics,
	  and implemented it in subclasses
	- cDensityEstBase etc: transformed() renamed to isTransformed();
	  added setCellSize()
	- cLongHistogram: revised the way histogram cells are set up. Now it
	  throws an error if all given constraints cannot be satisfied (so that
	  numCells*cellSize==rangeMax-rangeMin, all integers)

	cTopology changes:
	- added extractFromNetwork(Predicate*), to support specifying conditions
	  in a type-safe way (without void* casts)
	- extractByModuleType() not longer exists, use the new extractByNedTypeName()
	  method instead. Code like
	    topo.extractByModuleType("Host", "Router", NULL);
	  should be replaced by something like
	    topo.extractByModuleType(cStringTokenizer("Host Router").asVector());
	- extractByParameter() arg list changed

	Files renamed (Note: simulation models should only refer to <omnetpp.h>!)
	     --OLD--          --NEW--
	     cconfig.h        cconfiguration.h
	     chist.h          chistogram.h
	     cllist.h         clinkedlist.h
	     cmsgheap.h       cmessageheap.h
	     coutvect.h       coutvector.h
	     cstat.h          cstatistic.h
	     cdensity.h       cdensityestbase.h
	     cstrtokenizer.h  cstringtokenizer.h
	     ctopo.h          ctopology.h
	     cfunction.h      cmathfunction.h
	     csimul.h         csimulation.h
	     ...

	* MSVC 6.0 support dropped (the compiler is over 10+ years old, and
	does not support many modern C++ features like covariant return types)

	* VC++ libs compiled with /MT (mulTithreaded C lib) with VC7.1 as well

	* out-of-directory build, and other Makefile changes

2008-02-24  Andras Varga

	* merged last diffs from head of the 3.x branch

2006-12-04  Andras Varga

	* added hasher.h, for cHasher to calculate simulation fingerprints

	* csimul.h: added method hasher() to provide access to fingerprint
	calculation for simulation models.

2006-11-15  Andras Varga

	* compat.h: removed some very old compatibility #defines

2006-11-12  Andras Varga

	* several methods and classes already marked as DEPRECATED in their
	documentations and doc/API-Changes.txt are now marked as such with GCC's
	__attribute__((__deprecated__)) facility, which results in warnings
	during compilation of code that uses them. Those pieces of code need
	to be changed in order to be compatible with future OMNeT++ versions.
	MSVC equivalent is __declspec(deprecated).

	* defs.h: added _OPPDEPRECATED macro

2006-11-07  Andras Varga

	* cDensityEstBase: added cellInfo() method

2006-11-06  Andras Varga

	* internal class cStructDescriptor refactored and renamed to cClassDescriptor

2006-10-21  ------ omnetpp-3.3 released ------

2006-09-13  Andras Varga

	* cconfig.h: getAsFilenames() enhancement: if directory name contains
	spaces, adds quotation marks.

	* cconfig.h: added getAsFilename()

2006-03-19  Andras Varga

	* csimul.h: added method guessNextEvent() for use from Tkenv.

2006-03-15  Andras Varga

	* distrib.h: fixed a documentation bug and refined description of
	gamma_d() [feedback from Patrick McDonnell]

2006-02-27  Andras Varga

	* cenvir.h: added getParsimProcId() and getParsimNumPartitions()

	* crng.h: added parsimProcId and parsimNumPartitions to the args of
	cRNG::initialize(), as every partition should get different random
	number streams

2006-01-12  ------ omnetpp-3.2p1 released ------

2006-01-10  Andras Varga

	* platdep/time.h, platdep/socket.h: made it possible to choose between
	winsock.h and winsock2.h

2005-10-27  Andras Varga

	* csimul.h: setSimTime() added (internal use only!), needed for SystemC
	integration support

2005-10-19  ------ omnetpp-3.2 released ------

2005-10-09  Andras Varga

	* cpar.h: added conversion to/from short and unsigned short [patch
	from Omer Sinan Kaya]

2005-09-15  Andras Varga

	* csimplemodule.h: added method cancelAndDelete(cMessage *msg),
	for use in simple module destructors.

2005-09-14  Andras Varga

	* cpolymorphic.h, cobject.h, etc: dup() moved up to cPolymorphic, and
	return type changed to cPolymorphic. Once we drop MSVC 6.0 support,
	return types can be changed to class itself, i.e. in class Foo it can
	be defined as Foo *dup(). Unfortunately MSVC 6.0 doesn't support this.

	* cmodule.h, csimplemodule.h, ctypes.h, macros.h: signature of module
	constructors simplified, from
	    cModule(const char *name, cModule *parent) and
	    cSimpleModule(const char *name, cModule *parent, unsigned stack)
	to
	    cModule() and
	    cSimpleModule(unsigned stack=0)
	The purpose is to ease writing constructors, e.g. for a handleMessage()
	module class "PacketSink : public cSimpleModule", the constructor is
	just
	    PacketSink() {}
	instead of the former
	    PacketSink(const char *name, cModule *parent) :
	       cSimpleModule(name, parent, 0) {}

	Backwards compatibility: module classes using Module_Class_Members()
	(95%) are not affected. For module classes using hand-coded
	constructors, adding NULL as a default value to the "name" and "parent"
	ctor arguments will make the class work with both OMNeT++ 3.2 and
	earlier versions:
	    PacketSink(const char *name=NULL, cModule *parent=NULL) :
	       cSimpleModule(name, parent, 0) {}
	This affects very few modules, e.g. two in the current INET Framework
	release.

	Motivation: since cleanup-time garbage collection is off by default
	in OMNeT++ 3.2, users are encouraged to write proper destructors.
	However, destructors can only be written if constructors set pointer
	members of the class to NULL. (This is currently customarily done
	in the initialize() method; however, pointers must be initialized
	to NULL even if initialize() doesn't get called due to a runtime error
	earlier in another module's initialize(), otherwise the destructor will
	crash.) The Module_Class_Members() macro (currently used in 95% of
	the cases) defines an empty constructor, one cannot put statements
	into it -- so one must use hand-coded constructors. The new signature
	of constructors makes it possible to write much more compact code,
	and will make it more comfortable for users.

2005-09-12  Andras Varga

	* cxmlelement.h: several members of cXMLElement made const

	* cstrtokenizer.h: added hasMoreTokens() method

	* cenvir.h: added undisposedObject() method

2005-08-07  Andras Varga

	* cxmlelement.h: the builtin mini-XPath interpreter now understands
	parameters inside predicates, i.e. the following is valid syntax:
	"element[@attr=$PARAM]". Before, only literals were allowed, like
	"element[@attr='something']". Parameters values are supplied by
	a resolver object (cXMLElement::ParamResolver) which can be programmed
	by the user and passed into the mini-XPath evaluator.

	* cmessage.h: implemented reference counting of encapsulated messages.
	This should dramatically increase performance of wireless simulations
	where lots of message duplication is done (AirFrames) with most copies
	discarded without looking into them (noisy channel or wrong L2 dest
	address). There' nominal (<1%) performance penalty for other
	simulations.

2005-07-25  Andras Varga

	* coutvect.h: made it possible to record values into output vectors
	by a timestamp other than simTime(): added recordWithTimestamp()
	functions to cOutVector. (Increasing timestamp order must still be
	ensured.)

	* cmodule.h: modules can now get notified when a module parameter
	changes, by redefining the handleParameterChange(const char *parname)
	virtual	method of cModule.

	* ccommbuffer.h: moved packObject(), unpackObject(), checkFlag(),
	isNull() (renamed to packFlag) into cCommBuffer.

2005-07-24  Andras Varga

	* cdispstr.h: added setTagArg() method for numeric (long) argument as
	well. (Just converts it to string and calls the other setTagArg()).

	* cpar.h: added isConstant() member to cPar

	* cmessage.h: added cModule *senderModule() to cMessage

	* cmessage.h: if "vector" is a vector gate, msg->arrivedOn("vector")
	now checks if msg arrived one of the vector's gates. [hint from Ignacio
	Arenas Jimenez]

	* cxmlelement.h: added getFirstChildWithTagName(const char *tagname)
	and getNextSiblingByTagName(const char *tagname) to cXMLElement

	* envirext.h: added flush() to cOutputVectorManager and cOutputScalar-
	Manager classes

2005-07-23  Andras Varga

	* cwatch.h: WATCH() implementation changed: now anything can be watched
	that has operator<<. If it also has operator>> and it gets watched via
	WATCH_RW(), it can also be modified from the GUI. Objects and pointers
	to objects can also be watched with WATCH_OBJ() and WATCH_PTR().

	* added cstlwatch.h: macros WATCH_VECTOR(), WATCH_PTRVECTOR, etc

2005-06-25  Andras Varga

	* cpar.h: added default value to type parameter of setFromText().

2005-04-28  Andras Varga

	* cmessage.h: added byteLength(), setByteLength(), addByteLength()
	convenience functions. They just invoke the length(), setLength(),
	addLength() methods.

2005-04-21  Andras Varga

	* util.h: added simtimeToStrShort().

2005-04-04  Andras Varga

	* cenvir.h: fixed compilation bug in gcc3.4. For some obscure reason,
	in template classes gcc 3.4 seems to insist on fully qualifying calls
	to methods from the base class. This does not appear to make much
	sense, and indeed was not a problem with gcc<3.4, vc6.0 or vc7.1,
	and even gcc3.4 is willing to compile the old code if run with
	the -fpermissive option. Oh well...

2005-03-31  ------ omnetpp-3.1 released ------

2005-03-22  Andras Varga

	* cenvir.h: cEnvir::getParameter() return type changed from
	const char * to std::string. This was needed because if the
	parameter value contains the xmldoc() function, getParameter()
	will modify the file name in it to make it relative to the
	position of the ini file the setting was read from.

2005-03-18  Andras Varga

	* cconfig.h: added getBaseDirectoryFor() and getLocation() functions
	to cConfiguration

	* added cstrtokenizer.h, which contains cStringTokenizer

2005-03-17  Andras Varga

	* cscheduler.h: added method executionResumed() to cScheduler and
	cRealtimeScheduler

	* cstruct.h, ctypes.h: constructor usage patches to satisfy gcc 3.3.5
	[reported by Tom Parker]

2005-03-15  Andras Varga

	* cexception.h: added cRuntimeError

2005-02-24  Andras Varga

	* added missing SIM_API declarations to several classes and functions

2005-01-10  Andras Varga

	* create platdep/ subdirectory

	* cscheduler.h: added cRealTimeScheduler class, added startRun(),
	endRun() virtual functions to cScheduler


2004-12-29  ------ omnetpp-3.0 released ------

2004-12-22  Andras Varga

	* chist.h: cLongHistogram: if number of cells is not specified,
	it will be determined automatically from the range (more info in class
	doc)

2004-12-19  Andras Varga

	* cstruct.h: added baseclassname, baseclassdesc

2004-12-16  Andras Varga

	* cobject.h: setName() made virtual (needs to be overridden in cModule)

	* cmodule.h: added lastsubmodp (speeds up insertSubmodule())

	* cenvir.h: removed ev.getDisplayString() with no replacement

2004-12-10  Andras Varga

	* csimul.h: added getUniqueNumber(), for generating unique IDs for
	models

2004-12-08  Andras Varga

	* cenvir.h: added getParameterUseDefault() to support omnetpp.ini's
	<paramname>.use-default=yes option

2004-11-27  Andras Varga

	* added cvisitor.h, nearly all files changed: old forEach(do_fn)
	changed	to forEachChild(cVisitor *) (Visitor pattern)

2004-11-25  Andras Varga

	* cmodule.h: displayStringAsParent() renamed to backgroundDisplay-
	String() (compatibility #define added)

	* cchannel.h: cSimpleChannel renamed to cBasicChannel (compatibility
	#define added)

2004-11-23  ------ omnetpp-3.0b1 released ------

2004-11-18  Andras Varga

	* index.h: title page change; adjustments in doxygen comments in other
	headers

2004-11-03  ------ omnetpp-3.0a9 released ------

2004-11-02  Andras Varga

	* csimplemodule.h: expanded scheduleAt() comment, to call attention
	to related methods.

2004-10-25  Andras Varga

	* added crng.h

	* cenvir.h: added methods int numRNGs() and cRNG *rng(int k), which
	allow access to the RNGs. The concept is that there are a number
	of RNGs available for the simulation, numbered globaly 0..N.
	Every module uses one or more RNGs identified with "module-local RNG
	numbers", and every local RNG number maps to a global RNGs -- and you
	can specify the mapping. Thus e.g. several module types can all work
	with RNG 0 (local RNG number), and you map some modules to physical
	RNG 0, others to physical RNG 1, and so on.

	* cenvir.h: added getRNGMappingFor(cModule *) which sets up the mapping
	in the given module

	* cmodule.h: added cRNG *rng(int k) which returns the RNG of the given
	local RNG number. This function maps k to a physical RNG number and
	calls ev.rng(k) with it.

	* random.h: following symbols and functions were removed because they
	didn't fit into the new architecture:
	#define NUM_RANDOM_GENERATORS -- this is now an omnetpp.ini setting
	#define INTRAND_MAX -- see cRNG::intRandMax()
	int testrand() -- see cRNG::selfTest()
	long opp_nextrand(long& seed) -- no replacement
	void opp_randomize() -- no replacement
	long randseed() -- no replacement (Mersenne Twister state is >32 bits!)
	long randseed(long seed) -- no replacement (seeding from C++ not supported)
	long intrand() -- see cRNG::intRand()
	void genk_opp_randomize(int gen_nr) -- no replacement (see above)
	long genk_randseed(int gen_nr) -- no replacement (see above)
	long genk_randseed(int gen_nr, long seed) -- no replacement (see above)
	long genk_intrand(int gen_nr) -- see cRNG::intRand()

2004-10-25  Andras Varga

        * all files: void info(char *buf) changed to std::string info() const
        -- new signature is both safer (no danger of accidental buffer overrun)
        and easier to use.

        * cpolymorphic.h, cobject.h, cgate.h, cmodule.h, etc: fullPath()
        return value changed from const char* to std::string. The previous
        version produced the string in a static buffer which was inherently
        dangerous. POTENTIAL INCOMPATIBILITY: fullPath() calls in sprintf(),
        ev.printf(), new cException() etc calls should be changed to
        fullPath().c_str(). (ev<< statements are not affected because ev can
        handle std::string just as well as const char *).

        Note: fullPath(char *buffer, int maxlen) still exists.

2004-10-04  ------ omnetpp-3.0a8 released ------

2004-09-24  ------ omnetpp-3.0a7 released ------

2004-09-15  Andras Varga

        * ctopo.h: added two utility functions to cTopology:
        void extractByModuleType(const char **types)
        void extractByModuleType(const std::vector<std::string> types)

2004-08-11   Andras Varga

        * cmessage.h: changed default length of cMessage to zero (was 1)

2004-07-22  ------ omnetpp-3.0a6 released ------

2004-07-10   Andras Varga

        * cmodule.cc: added ev_enabled to cModule -- this makes it possible
        to select in Cmdenv which modules' output you want to see.

        * csimul.h,util.h: added cSimulation::contextType() to make it
        available from Envir what a module's doing (CTX_INITALIZE, CTX_EVENT,
        CTX_FINISH, etc)

2004-07-05   Andras Varga

        * csimplemodule.h, cenvir.h, envirext.h: recordScalar() functions for
        text and cStatistic data removed. A cStatistic object can be recorded
        into the scalar file by calling its recordScalar() method (below).

        * cstat.h: added recordScalar() method.

2004-06-24  Andras Varga

        * cpar.h: added type M (XML element) to cPar. New methods:
        setXMLValue(cXMLElement*), cXMLElement *xmlValue(), op=(cXMLElement*),
        op cXMLElement*().

2004-06-22  Andras Varga

        * added cxmlelement.cc

2004-06-17  Andras Varga

        * added cconfig.h: contains cConfiguration, an abstract base class
        for configuration managers. cConfiguration makes it possible to
        use different sources than omnetpp.ini, e.g. database or XML.
        See ChangeLog in src/envir.

        * cenvir.h: added method cConfiguration *config(). This lets e.g.
        scheduler classes (see cScheduler) have entries in omnetpp.ini.

2004-06-07  ------ omnetpp-3.0a5 released ------

2004-05-15  ------ omnetpp-3.0a4 released ------

2004-05-10   Andras Varga

        * carray.h,cllist.h: discouraged use of classes cBag and cLinkedList.
        STL classes such as std::vector, std::list or std::deque are
        recommended instead.

2004-04-20   Andras Varga

        * cobject.h, cpolymorphic.h: moved createDescriptor() into cPolymorphic

2004-04-13   Andras Varga

        * cenvir.h: added method bool cEnvir::disabled(); returns true when
        ev<< output is disabled (e.g. Express mode) so executing ev<< is
        a waste of CPU cycles. To save CPU cycles, one can write code like:
           if (!ev.disabled())
               ev << "Packet " << msg->name() << " received\n";
        or (not that ?: binds looser than <<!!!):
           #define EV  ev.disabled()?ev:ev
           EV << "Packet " << msg->name() << " received\n";

        * cmessage.h: added possibility to attach a "control info" object
        (cPolymorphic*) to cMessage. Purpose: communication between protocol
        layers. New methods: setControlInfo(), removeControlInfo(),
        controlInfo().

2004-03-22  ------ omnetpp-3.0a3 released ------

2004-03-20   Andras Varga

        * ccommbuffer.h, cparsimcomm.h: moved here from src/sim/parsim.

2004-03-10   Andras Varga

        * cenvir.h: use std::ostream as base class for cEnvir. ev<< works
        exactly as with any C++ stream now (stream manipulators can be used,
        etc). Also, there are no bounded buffers along the data path, so
        outputting arbitrarily long strings are supported. (Except in
        ev.printf(), but as of 2004, one shouldn't feel much temptation to
        use it.)

        Users should change custom << operators written for cEnvir to use
        std::ostream instead. Leaving cEnvir<< will continue to work,
        but ostream<< is just more useful.

        * cenvir.h: removed stream input ev>> operators, and also the methods
        askf(), prompt(), setprompt(). gets() was retained for now, but added
        an overloaded equivalent which stores input in std::string.

        cpar.h: changed void getAsText(char *buf, int bufsize) functions to
        std::string getAsText().

2004-03-08   Andras Varga

        * cobject.h, cpolymorphic.h: defined fullName() and fullPath() in
        cPolymorhpic as empty virtual functions (return "") which cObject
        redefines. check_and_cast<> argument type changed from cObject* to
        cPolymorphic*.

2004-03-06   Andras Varga

        * cobject.h, cpolymorphic.h: several changes:
        - info() method moved to cPolymorphic
        - buffer size for info() now explicitly declared as MAX_OBJECTINFO
        - new method detailedInfo() added to cPolymorphic -- this method
          is allowed to produce a more verbose, multi-line description of
          the object. Support for displaying it will be built into Tkenv.
          Can be used to display internal tables (routing table, ARP cache,
          etc) and other data structures.
        - default writeContents() implementation changed to use detailedInfo()
        - writeTo() method made "internal"

        * util.h, opp_string.h: opp_string changes:
        - created separate header opp_string.h
        - added c_str(), empty() methods for similarity to std::string
        - removed const char* conversion -- it was often tested against NULL
          to see if string was empty, and caused confusion. c_str() never
          returns NULL.

2004-03-03  ------ omnetpp-3.0a2 released ------

2004-03-01  Andras Varga

        * ctypes.h,macros.h: createOne() return value changed from void* to
        cPolymorphic* so that it can be used with type safety. Only classes
        derived from cPolymorphic can be registered using Register_Class().

        * envirext.h: classes cScheduler, cOutputVectorManager,
        cOutputScalarManager, cSnapshotManager are now subclassed from
        cPolymorphic.

        * cobject.h, cpolymorphic.h: cPolymorphic removed from cobject.h and
        placed into its own header file.

2004-02-23  Andras Varga

        * cmodule.h: added changeParentTo() to cModule.
        * cenvir.h: added moduleReparented() to cEnvir.

2004-02-22  Andras Varga

        * cmodule.h: added gateSize() to cModule.

2004-02-20  Andras Varga

        * ctype.h, cchannel.h, cgate.h: introduced cChannelType which replaces
        cLinkType. cChannelType is a lot more flexible since its factory
        method create() allows creating channels of any class, not just
        cSimpleChannel. Custom channel behaviour can thus be implemented
        by authoring an own channel class and registering it via an
        appropriate cChannelType and the Define_Channel() macro.

2004-02-12  Andras Varga

        * cgate.h, cchannel.h: gave a bool return value to deliver(), "false"
        meaning that message object should be deleted.

2004-02-11  Andras Varga

        * csimul.h, cscheduler.h: semantic change in getNextEvent()'s and
        selectNextModule()'s return value: NULL now means that the scheduler
        got interrupted by the user while it was waiting (typically with parsim
        or real-time sim).

2004-02-09  Andras Varga

        * cexception.h: added storage of module class name (NED type name)

2004-02-09  Andras Varga

        * ctypes.h: added methods to cModuleInterface so that it's possible
        to dynamically assemble it (needed by networkbuilder)

2004-02-07  Andras Varga

        * ctypes.h: added createOneIfClassIsKnown(const char *classname)
        function

2004-02-06  Andras Varga

        * cgate.h: added cGate::disconnect(); revised cGate::connectTo()

        * cchannel.h: added setDelay(double), setError(double),
        setDatarate(double) to cSimpleChannel

2004-02-04  ------ omnetpp-3.0pre1 released ------

2004-01-09  Andras Varga

        * cenvir.h: added bubble() to cEnvir

        * cenvir.h: added overloaded "<<" operator for printing object pointers
        and references (cObject*, const cObject*, cObject&, const cObject&).
        It prints the class name and the full name, like "(cMessage)hello".

2004-01-06  Andras Varga

        * cenvir.h: added isGUI()

        * display string manipulation made a lot easier: displayString() now
        returns a cDisplayString which can be changed with its own member
        functions: insertTag(), setTagArg(), removeTag(), etc.
        Example: coloring the icon: displayString().setTagArg("i",1,"cyan").
        setDisplayString() got deprecated -- there's really no need for it
        any more.

        * cGate became 8 bytes (2 pointers) smaller: notify_inspector and
        data_for_inspector members got eliminated (notification is now
        in the cDisplayString class). Same for cModule.

        * cenvir.h: new notification methods: moduleCreated(),
        moduleDeleted(), connectionCreated(), connectionRemoved(),
        displayStringChanged(cGate*), displayStringChanged(cModule*),
        displayStringAsParentChanged()

        * backwards compatibility stuff collected in compat.h

2004-01-05  Andras Varga

        * Heavy redesign of cObject and cModule internals with performance
        and memory consumption improvements and cleaner code. Summary:
        - new ownership mechanism reduces memory footprint from 20 to 8 bytes
          per simulation object (cObject subclasses: cMessage, cGate, etc.).
          Before it was 4 pointers (ownerp, firstchildp, nextp, prevp) plus
          1 char (storage class) and 1 bool (tkownership), and now it's only
          1 pointer (ownerp) plus 1 int (pos).
        - faster: change of ownership was up to 6 comparisons and 9 assignments,
          now it's 1 comparison, 3 assignments and 1 increment.
        - catches more errors: it now detects attempts to delete or take
          objects that are currently in a queue, array, or the FES. (in other
          words, it's no longer possible to silently steal an object from its
          legitimate owner.)
        - cObject's custom 'operator new' could be eliminated, together with
          determining the storage class.
        - downside: container objects have to call drop() before deleting contained
          objects (basically, 'delete obj' calls have to be changed to
          'dropAndDelete(obj)'.
        - tkownership was also removed also for lack of usefulness
        - other optimization is that short object names (up to 11 chars) are
          stored inside the object's memory (an object with 11-character name
          doesn't allocate more than an object with no name assigned).
        Details follow:

        * in activity() modules, stack cleanup is now done by C++ exceptions
        (utilizes stack unwinding). Implications: cObject's heapflag, stor
        and operator new could all be thrown out (cleaner code, performance
        improvement, plus reduces cObject size by 2 bytes)

        * short object name strings are stored inside cObject (that is,
        cObject contains union {char *nameptr, char shortname[]} now)
        --> short object names come for FREE (don't allocate extra
        memory compared to nameless objects.) This results in memory savings
        (on average) and performance improvent (less calls to 'new').
        Names count as short up to 11 chars. (This might be extended to
        15 chars if measurements show long names are popular.)

        * Object ownership handling in cObject was redesigned, with *both*
        performance improvement and memory saving, plus more protection against
        programming errors (now any object which is stored in a Queue, cArray
        etc cannot be "taken" by any other object -- it must be removed from
        the container first). Basic idea: owned objects were previously stored
        in every cObject via firstchildp, nextp, prevp pointers, every class
        (cQueue, cArray etc) had its own (extra) pointers to contained objects;
        Now it became every object's responsibility to keep ptrs to owned
        objects. Consequences:
        - setOwner() was removed (it caused a lot of misunderstandings)
        - cDefaultList was introduced
        - firstchildp, nextp, prevp got removed from cObject; ownerp was kept;
          pos was added (necessary for storing things in cDefaultList).
          --> reduces cObject size by 8 bytes (on 32-bit architectures)
        - cHead, cIterator was removed
        - removed cModule's `locals', `members' -- the owner is now the cModule
          class itself (cModule became subclass of cDefaultList).
        - defaultowner made a static in cObject
        - added total_objs and live_objs counters (useful for tracing memory
          leaks)
        - isSoftOwner() introduced -- soft owner is an object which allows
          other objects take away an owned object from it (e.g. cQueue and
          cArray are hard owners, cDefaultList and cModul is soft owner)

        * takeownership flag removed from cObject, and put only into classes
        where needed: cQueue, cArray and cPar (reduces cObject size by 2 bytes)

        * cModule optimization:
        - submodules are now kept via firstsubmodp, prevp, nextp pointers
        - cSubmodIterator rewritten to use firstsubmodp, prevp, nextp (more
          efficient!)
        - also: modules are now owned by cSimulation (not the parent module)

        * removed deprecated/obsolete methods: putasideQueue; receiveNew(),
        receiveNewOn(), etc; cSimpleModule's memAlloc()+memFree();

        * removed machine parameters from cModule and cModuleInterface (parsim
        extension no longer uses them)

        * callInitialize(), callFinish() impl. moved to base class, cModule.

        * cDisplayStringParser renamed to cDisplayString (compatibility typedef added)

        * cArray::Iterator added

        * cenum.h: sEnumBuilder removed

        * global registration lists moved to globals.h and transformed into
        cArrays, accessed via new class cSingleton

2003-12-09  Andras Varga

        * distrib.h: fixed description of lognormal distribution -- the m,s
        parameters referred to the underlying normal distribution, not
        lognormal itself. [reported by Ian Grivell]

2003-11-23  Andras Varga

        * cdispstr.h: insertTag() return value changed from bool to int.

        * ccoroutine.h: MSVC version check fixed (#if _MSC_VER==1200 changed
        to #if _MSC_VER>=1200)

2003-11-13  Andras Varga

        * Merged parallel simulation brach that was developed March-May 2003,
        during my stay at Monash University. Changes in that branch:

        2003-05-21  Andras Varga
        * cobject.h: introduced cPolymorphic base class for cObject,
        with the purpose of strengthening type safety by using cPolymorphic
        at places where normally void * pointers would have been used.
        className() moved from cObject to cPolymorphic. cPolymorphic has
        no data members and ctor/dtor doesn't do anything, so subclassing
        from it comes for free.

        2003-04-18  Andras Varga
        * cenvir.h: removed foreignPuts() method, no longer used by parallel
        simulation.

        2003-04-09  Andras Varga
        * csimul.h: added guessNextModule() method, to be used from Tkenv
        in "next module" gauge.

        2003-04-01  Andras Varga
        * cenvir.h: runningMode() removed (because of reorganization of
        parallel simulation support)

        2003-03-31  Andras Varga
        * omnetpp.h, csimul.h; removed cnetmod.h: cNetMod and all references
        to it are removed -- parallel simulation is represented in cSimulation
        via cParsimPartition.
        * csimplemodule.h: syncpoint calls removed.

        2003-03-25  Andras Varga
        * cmodule.h, csimplemodule.h: method isSimple() moved to base class
        cModule where it uses dynamic_cast.
        * cenvir.h: getLocalMachineFor() has been replaced by isModuleLocal()
        * ctypes.h: cModuleType::create(): last arg "bool local" removed
        (it is now determined inside, by calling new method ev.isModuleLocal());
        also added overloaded create() method which takes module index and
        module vector size, and contains cModule::setIndex().

        * cmodule.h: cModule methods setId(), setIndex(), setModuleType()
        made protected. (They're called internally during the module creation
        process, from cModuleType::create().)

        2003-03-24  Andras Varga
        * csimul.h, cmsgheap.h: improved method documentation

        2003-03-23  Andras Varga
        * split cmodule.h: cSimpleModule put into new file csimplemodule.h
        * cobject.h: cObject::namestr private member changed from char* to
        opp_string
        * added cscheduler.h, changed csimul.h: cSimulation::nextModule()
        now relies on a scheduler object, subclassed from cScheduler.
        Normally (with sequential execution) the scheduler is
        cSequentialScheduler which just returns msgQueue.peekFirst();
        With parallel and/or real-time simulation, the scheduler is a
        specialized class which also does synchronization with real time
        and/or with other segments.

        2003-03-20  Andras Varga
        * nearly all files: changed signature of netPack()/netUnpack()
        to use new cCommBuffer interface
        * cgate.h: deliver() made virtual

2003-11-09  Andras Varga

        * csimul.h: added cSimulation::loadNedFile() which can be used to
        dynamically load NED files. See src/sim/ChangeLog for more info
        on how to enable this feature and what other libraries it requires.

2003-10-02  Andras Varga

        * util.h: added Enter_Method() and Enter_Method_Silent() macros
        which should be added to top of module class methods, and do
        context switching and animation of method calls. (Macros build on
        cContextSwitcher internal class.)

        * cenvir.h: added method moduleMethodCalled(), needed for animating
        method calls between modules

2003-09-25  Andras Varga

        * cmessage.h: support for message display strings. You have to
        redefine cMessage's displayString() to return a valid display string
        (by default it returns ""). See Tkenv for valid options.

2003-09-22  Andras Varga

        * cenvir.h: messageSent() signature modified, in order to be able to
        animate sendDirect().

        * cmodule.h: refined the rules for sendDirect(), and documented it.
        Namely, fromGate()==NULL must hold for the destination gate, that is,
        modules MUST have dedicated gates for receiving via sendDirect().
        You cannot have a gate which receives messages via both a connection
        and sendDirect().

        This restriction makes models cleaner (you must have dedicated gates
        for receiving messages via sendDirect()), and it is also necessary
        for proper animation in Tkenv.

        Soundly written existing models will not be affected.

        * cmessage.h: new fields added:
            unsigned refcount : 7;     // reference count for encapsulated message (max 63)
            unsigned char srcprocid;   // reserved for use by parallel exec.
        Also made existing `bool error' a 1-bit bitfield (1 length).
        The total size of cMessage didn't grow as probably earlier the compiler
        used some padding to align fields after the "error" field to a 2-byte
        boundary (at least), and we just filled up this space with useful data.

2003-06-16  ------ omnetpp-2.3 released ------

2003-06-16  Andras Varga

        * cpacket.h: deprecated cPacket class.

2003-06-14  Andras Varga

        * cmodule.h: cModule's addGate(), addPar() return type changed from
        void to cGate*/cPar*.

        * cobject.h: added bool cStaticFlag::isSet()

2003-05-29  Andras Varga

        * cfsm.h: FSM_Print(): improved output

2003-03-15  ------ omnetpp-2.3b2 released ------

2003-03-15  Andras Varga

        * cgate.h, cchannel.h: refined documentation on channel attributes,
        isBusy() and transmissionFinishes().

2003-02-15  ------ omnetpp-2.3b1 released ------

2003-02-10  Andras Varga

        * chist.h: cHistogramBase: added setNumCells() method

2003-01-30  Andras Varga

        * defs.h: added MathFunc4Args (it was needed by triang() and other
        distributions); also added its handling where needed

2003-01-29  Andras Varga

        * chead.h: added argcount paremeter to findFunction()

2003-01-22  Andras Varga

        * ctypes.h, macros.h: increased type safety of Register_Function() and
        cFunctionType

2003-01-20  Andras Varga

        * contents of obsolete header cstk.h removed

2003-01-19  Andras Varga

        * distrib.h (new): contains function declarations for distributions
        contributed by Werner Sandmann (TU Bonn): continuous distributions
        gamma_d(), beta(), erlang_k(), chi_square(), student_t(), cauchy(),
        triang(),lognormal(), weibull(), pareto_shifted(), and discrete
        distributions bernoulli(), binomial(), geometric(), negbinomial(),
        hypergeometric(), poisson()

        * random.h (new), distrib.h; utils.h: From util.h, existing
        distributions (uniform, normal, exponential, etc) were moved to
        distrib.h, and random number generator functions were moved to new file
        random.h.

        * distrib.h: bugfix: 2nd arg to normal() is really the stddev, not
        variance. Documentation fixed.

2003-01-14  Andras Varga

        * cwatch.h: added support for 'bool'

        * index.h: cOutVector doc moved from group 'SimSupport' to 'Statistics'

        * cmodule.h: new method waitAndEnqueue() added to cSimpleModule.

        * cmodule.h: putAsideQueue was DEPRECATED. putAsideQueue is currently
        used implicitly by the methods wait(), receiveOn() and receiveNewOn()
        to insert messages that arrive during the wait period or not on the
        specified gate. The receive() functions look first on the
        putAsideQueue and only then at the future events.

        As practice has shown, the purpose of the putAsideQueue was very
        often misunderstood, and its implicit use by wait() and the message
        receiving functions was highly error-prone. On the other hand,
        it is easy to emulate with waitAndEnqueue(), or a loop with receive().
        putAsideQueue will be removed at some point in the future.
        Be prepared: use wait() and receiveOn() if you do not expect other
        messages to arrive at the module; use waitAndEnqueue() where you
        mean it; do not use the receiveNew..() functions as they will be made
        redundant when putAsideQueue goes away.

2003-01-07  Andras Varga

        * cenvir.h: added ev.flush()

        * cmodule.h: deprecated phase() (nobody really used it)

2003-01-05  Andras Varga

        * macros.h: added macro Define_Function2

2002-12-19  Andras Varga

        * always use <iostream> instead of <iostream.h>

2002-12-17  Andras Varga

        * cobject.h: check_and_cast<T>(cObject *p) template function added --
        it can be used to assert that a pointer is of the given T type.
        It does dynamic_cast<T> and throws exception if the result is NULL
        (ie. pointer types are incompatible). Useful with message subclassing.

2002-12-02  Andras Varga

        * cmessage.h: added convenience methods: addObject(), getObject(),
        hasObject(), removeObject(). Refined related documentation and
        added hint to message subclassing to class description.

2002-11-03  Andras Varga

        * namespace cleanup: several iterator and other small classes
        made inner classes (cKSplitIterator changed to cKSplit::Iterator,
        cQueueIterator to cQueue::Iterator, cLinkedListIterator to
        cLinkedList::Iterator, cMessageHeapIterator to cMessageHeap::Iterator,
        sXElem to cPar::ExprElem, sGrid to cKSplit::Grid, sTopoLink to
        cTopology::Link, sTopoLinkIn to cTopology::LinkIn, sTopoLinkOut to
        cTopology::LinkOut, sTopoNode to cTopology::Node). #defines for
        backwards compatibility were added to defs.h.

2002-10-27  Andras Varga

        * Started to use C++ RTTI. It is no longer necessary to redefine
        className() in every cObject subclass. The class name string is now
        produced in the base class (cObject::className()) using the typeid
        operator.

        Tested with MSVC 6.0 and Cygwin/gcc-2.95.3-5. With MSVC, one needs
        to compile every source using /GR, otherwise Tkenv crashes (RTTI
        exception)!

        * cobject.h: removed inspector() and inspectorFactoryName() methods
        from cObject

        * ctypes.h, macros.h: removed TInspector and the inspectorfactory
        stuff altogether (they didn't really belong here). The whole stuff
        was moved to Tkenv.

2002-10-20  Andras Varga

        * cgate.h: added isConnectedOutside() and isConnectedInside()
        utility methods.

2002-10-19  Andras Varga

        * cmodule.h, ctype.h: refactoring on dynamic module creation: instead of
        modtype->buildInside(mod), one should now write mod->buildInside(),
        which is more logical.
        (Former syntax still works -- a cModuleType::buildInside() is still
        provided for backward compatibility). buildInside() delegates task
        to doBuildInside() (a new method), so it's doBuildInside() which
        should be redefined in subclasses, and also nedc generates now
        doBuildInside() code.

        * ctypes.h, macros.h: refactoring around cNetworkType and
        Define_Network: subclass cNetworkType instead of using a naked
        pointer to a network setup function.

        * cexception.h: introduced cTerminationException, cEndModuleException;
        added 2 new ctors to cException

        * cenvir.h: return type of run() changed from void to int; now the
        return value can be used in main() as application exit code.

2002-10-16  Andras Varga

        * csimul.h: cSimulation: methods warning(), setWarnings(bool),
        warnings() removed from class. Warnings are no longer used by the
        simulation library at all. opp_warning() remained (but its use
        discouraged) -- it can further be used  to report non-fatal
        discrepancies, but the user won't be offered the possibility
        to stop the simulation. (In Cmdenv, warnings will be written
        to the standard error, and in Tkenv it will probably pop up an
        [OK] dialog.

        * Convention 1: methods returning an object reference (e.g. cPar&) now
        always throw an exception if the object is not found. (Until now, some
        methods issued a warning and returned null reference, i.e.
        *(cPar*)NULL).

        * Convention 2: methods returning a pointer (e.g. cGate*) return NULL
        pointer if the object is not found. (Until now, some methods issued
        a warning and returned NULL pointer.

        * csimul.h: cSimulation: lastModuleIndex() renamed to lastModuleId();
        operator[] deprecated (use module(int) method instead)

        * cmodule.h: cSubModIterator: operator[] deprecated (use operator()(int)
        method instead)

        * cModule: cGate *gate() methods no longer issue a warning if the
        gate is not found, just return NULL. (see Convention 2 above)

        * cModule, cMessage: par() throws an exception if parameter was not
        found. (see Convention 1 above)

        * cArray::remove(cObject *) and cQueue::remove(cObject *) methods
        now return NULL instead of the original pointer if the object was
        not found. see Convention 2 above)

2002-10-09  Andras Varga

        * cobject.h: clarified and extended documentation of cObject.

        * csimul.cc: refactoring in cSimulation: del() renamed to deleteModule(),
        add() to addModule()

        * refactoring: NO(classname) macro (an alias to NULL) eliminated

2002-10-08  Andras Varga

        * chead.h: removed deleteChildren() from cHead destructor call.

        * cobject.h: refactoring/simplification: removed deleteChildren() and
        destructChildren() methods; dealloc(cObject *) renamed to discard().

2002-10-07  Andras Varga

        * macros.h, cobject.h: refactoring of internal workings: way of
        constructing global registration lists (module types, networks, etc)
        have been reorganized. Now it uses a new EXECUTE_ON_STARTUP() macro
        instead of having hardwired into global objects' constructor to
        join lists. As a consequence, cObject constructors could be simplified.

        * onstartup.h: new file, contains EXECUTE_ON_STARTUP() macro and
        underlying object.

        * Interface() macro renamed to ModuleInterface() (name clashed with
        COM stuff on Windows); Register_Interface() macro renamed to
        Register_ModuleInterface().

2002-10-04  Andras Varga

        * csimul.h: refactoring on cSimulation object:

        * incEventCount() removed, incrementing event count was moved into
        doOneEvent()

        * responsibilities of startRun() and endRun() changed, see doc comment.

        * several methods moved from cSimulation into the Envir library:
        timeLimit(), simTimeLimit(), startClock(), stopClock(), resetClock(),
        checkTimes(). Also, it is no longer the scheduler function's
        responsibility to stop the simulation if sim/real time limits have
        been reached

        * cexception.h changed

2002-09-07  Andras Varga

        * added cchannel.h: cChannel, cSimpleChannel introduced

        * cGate: added setChannel(), channel()

        * cGate: DEPRECATED setDelay(), setError(), setDatarate(), setLink()
        methods. Channel objects should be used instead.

        * cGate: added connectTo() method; DEPRECATED setFrom() and setTo()

        * cMessage: refactoring: added setSentFrom() and setArrival() methods
        instead of letting friend classes manipulate private data members
        of cMessage, and reduced friend class list.

        * cModule, cGate: deliver(cMessage*) changed to
        deliver(cMessage*, simtime_t); arrived() method signature changed
        similarly

        * cArray: created set(cObject*) method to add optional hashtable-like
        behaviour to cArray: this method replaces the object with the same
        name in the array with the object passed.

        * cArray: commented out opp_warning() calls from all remove() methods.
        TBD: opp_warning() to be eliminated from EVERY class!!!

2002-07-04  Andras Varga

        * cdispstr.h added: utility class cDisplayString

2002-06-27  Andras Varga

        * cexception.h added; methods that formerly called opp_error() now
        throw exception: throw new cException(...).

2002-06-17  Andras Varga

        * cpar.cc: new feature: cPar can use compiled expressions subclassed
        from cDoubleExpression (new class). This is needed for code generated
        by the new, nedxml-based nedc.

2002-06-12  Ulrich Kaage  <kaage@int.uni-karlsruhe.de>

        * doxy.cfg (GENERATE_TAGFILE): ../doc/api/tags renamed to
        ../doc/api/opptags.xml

2002-06-11  Ulrich Kaage  <kaage@int.uni-karlsruhe.de>

        * doxy.cfg (GENERATE_TAGFILE): generate ../doc/api/tags. This
        tag file can be included when generating model documentation

2002-05-28  Frank Paehlke  <paehlke@tm.uni-karlsruhe.de>

        * defs.h: added macro USE_STD_NAMESPACES for C++ compilers with
        standard library and namespaces (currently GNU C++ >= 3.0)

        * cdensity.h, cenvir.h, chist.h, cksplit.h, cmodule.h, cobject.h,
        cpsquare.h, csimul.h, cstat.h, ctopo.h, ctypes.h, cvarhist.h,
        envirext.h: Use standard headers and namespaces if
        USE_STD_NAMESPACES is defined

        * ctopo.h: check if INFINITY is already defined

2002-05-04  ------ omnetpp-2.2 released ------

2002-04-06  Andras Varga

        * defs.h: version number upped to 2.2

2002-03-05  Andras Varga

        * cgate.h: cGate::setDisplayString() got an optional second parameter,
        bool immediate

2002-03-04  Andras Varga

        * cobject.h: cObject::free(cObject *) renamed to dealloc() to avoid
        misunderstandings

        * coutvect.h: new methods: valuesReceived(), valuesStored()

        * cobject.h, cmodule.h, cgate.h, cpar.h, csimul.h:
        fullPath2(buf,bufsize) renamed to fullPath(buf,bufsize). cObject's
        fullPath() method (without arg) had to be duplicated in all affected
        classes because a (seemingly meaningless) C++ rule says overloaded
        virtual functions must be redefined together.

2002-03-04  Ulrich Kaage  <kaage@int.uni-karlsruhe.de>

        * util.h (class opp_string): use delete[] in functions
        ~opp_string, allocate and operator=

2002-03-03  Andras Varga

        * protocol.h: added constants: PR_ICMP, PR_UDP_APP. [suggested by
        Johnny Lai]

2002-03-03  Andras Varga

        * cpar.h: valueChanges() renamed to beforeChange(); corresponding
        afterChange() method added

        * macros.h, ctypes.h: Register_Class(), cClassRegister can now be used
        to create instances of non-cObject classes too; as part of this change,
        createOne() return value changed from cObject* to void*.

        * csimul.h: management of various output files (output vector file,
        output scalar file, snapshot file) was moved from cSimulation to the
        user interface library (behind the ev facade); new methods were added
        to cEnvir to support this. (See also following items.)

        * cenvir.h: added new methods to cEnvir: registerOutputVector(),
        deregisterOutputVector(), overloaded recordInOutputVector() methods,
        overloaded recordScalar() methods, getStreamForSnapshot(),
        releaseStreamForSnapshot().

        * coutvect.h: management of output vector file including start time
        and stop time of vectors was completely moved to the user interface
        library; startTime()/stopTime() methods were removed from cOutVector.
        The cOutFileMgr class was removed altogether.

        * envirext.h added: contains abstract classes that can be used to extend
        the functionality of the standard user interface library (src/envir)
        via a plugin mechanism: cOutputVectorManager, cOutputScalarManager,
        cSnapshotManager.

        * index.h: EnvirExtensions doc group added (contains classes in envirext.h)

        * cpar.cc: module parameter change logging feature removed for various
        reasons. (If you miss it, let me know!)

2002-02-22  Ulrich Kaage  <kaage@int.uni-karlsruhe.de>

        * cllist.h (cLinkedList): Doc-fix for cLinkedList::insert()

2002-02-21  Ulrich Kaage  <kaage@int.uni-karlsruhe.de>

        * cobject.h: extended description of CompareFunc regarding return values

        * cqueue.h (cQueue): fixed CompareFunc arguments in Queue class description

2001-10-28 Andras Varga

        * util.h: opp_string::allocate(), opp_strprettytrunc() added;
        indexedname() renamed to opp_mkindexedname() (old name still exists
        as macro)

        * cobject.h, cmodule.h, csimul.h, cgate.h, cpar.h: added
        fullPath2(buffer,buflen) which produces the result in an external
        buffer; cObject::fullPath() now relies on fullPath2().

2001-10-06 Andras Varga

        * cstruct.h: fixed bugs that came up while testing experimental msg
        subclassing

2001-09-14 Andras Varga

        * utils.h: added opp_nextrand(long& seed)

        * cmodule.cc: cModule's display string methods were reorganized:
        displayString(type) method split into displayString() and
        displayStringAsParent(), eliminating the type parameter. Similar change
        to the set...() methods. Old methods remained but were made deprecated.

        * cwatch.h: added unsigned int/long, signed/unsigned char, etc.
        constructors to cWatch.

2001-09-06 Andras Varga

        * cleanup around object copying: every class has now a copy constructor,
        an assignment operator, and every non-abstract class has dup().
        All dup()s call the copy constructor, and all copy constructors
        call the assignment operator. In some classes the assignment operator
        calls copyNotSupported().

2001-08-23 Andras Varga

        * index.h: wrote doc comment about internal classes

        * generated API doc for earlier 2.1 release (undoing API changes
        introduced since 2.1 release on a local copy of the headers)

2001-08-12 Andras Varga

        * documented all typedefs

2001-08-11 Andras Varga

        * added _CONSTs to all copy constructors, operator=()'s and dup()'s
        * improved doc comments in cnetmod.h, cdetect.h, index.h

2001-08-05 Andras Varga

        * added a few dozen new _CONSTs; affects nearly all files

2001-08-04 Andras Varga

        * index.h: added doc comments

2001-08-03 Andras Varga

        * ccor.h cdetect.h cgate.h cmodule.h cobject.h cpar.h csimul.h cstk.h:
        improved/added documentation comments

2001-07-30  Ulrich Kaage  <kaage@int.uni-karlsruhe.de>

        * cenvir.h: operator<< definitions were broken. Introduced with
        revision nr. 1.5. Reverted according to rev. 1.4

2001-07-29 Andras Varga

        * made a lot of methods const (only experimental for now).
        Used a _CONST macro defined in defs.h; _CONST has to be explicitly
        enabled from the makefile (-D_CONST=const). After testing, _CONST
        macros will be replaced by ordinary 'const'. Affects nearly all files.

2001-07-27 Andras Varga

        * cenum.h cfsm.h cnetmod.h cpar.h cstruct.h cwatch.h macros.h util.h:
        improved/added documentation comments

2001-07-24 Andras Varga

        * misc documentation improvements

2001-07-19 Andras Varga

        * added index.h which defines groups for the documentation; updated
        a lot of classes with @ingroup directives.

        * cdensity.h chist.h cksplit.h cpsquare.h cqueue.h cstat.h ctopo.h
        cvarhist.h chead.h ctypes.h cwatch.h: added/cleaned up DOC++ comments

2001-07-15 Andras Varga

        * added documentation for redefined cObject methods. Affects nearly all
        headers.

2001-07-13 Andras Varga

        * switched to DoxyGen for generating documentation: doxy.cfg added

        * cmsgheap.h coutvect.h cpacket.h ctopo.h: added/cleaned up DOC++
        comments

2001-07-11 Andras Varga

        * carray.h cgate.h cllist.h cpar.h cqueue.h csimul.h: added/cleaned up
        DOC++ comments

2001-07-07 Andras Varga

        * cmessage.h,cmodule.h,util.h: added/cleaned up DOC++ comments

2001-07-02 Andras Varga

        * cenum.h,cstruct.h: DOC++ comments added (not yet complete)

2001-06-28  Andras Varga

        * utils.h: added DOC++ comments (not yet complete!).

        * cstruct.h added: classes to support self-describing data structures,
        to be used for implementing message subclassing. UNTESTED. To be added
        to the makefile.

        * cenum.h added: classes to support string mapping of enums. UNTESTED.
        To be added to the makefile.

2001-06-23  Andras Varga

        * cobject.h: cleaned up DOC++ comments

        * Class comments fixed in all files. Comments for methods, functions,
        and macros yet to be done.

2001-06-22  Ulrich Kaage  <kaage@int.uni-karlsruhe.de>

        * Some fixes to errors produced by opp_docify.pl: missing #endif at
        bottom of file added, replaced /* */ statements inside comments
        with // //.

        * Merged in documentation from refman.html into header files using
        Andras' helper script opp_docify.pl (affects all files).  unused.txt
        contains doc entries extracted from opp_docify that did not fit into
        the header files.


2001-06-20  Ulrich Kaage  <kaage@int.uni-karlsruhe.de>

        * const patches applied (affects almost all files)


2001-03-10 Andras Varga

        * ------ omnetpp-2.1 released ------

        * The include/ directory was created. (Header files were formerly
        in src/sim; if you're interested in earlier changes, refer to
        src/sim/ChangeLog.)<|MERGE_RESOLUTION|>--- conflicted
+++ resolved
@@ -1,4 +1,3 @@
-<<<<<<< HEAD
 2010-03-01  Andras Varga
 
 	* cGate: removed isBusy() and getTransmissionFinishTime(), as they
@@ -13,8 +12,6 @@
 	* created cHistogram class by merging cDoubleHistogram and cLongHistogram
 	functionality.
 
-=======
->>>>>>> cfad593b
 2010-02-15  Andras Varga
 
 	* cChannel: deliver() method semantics changed, method renamed to 
