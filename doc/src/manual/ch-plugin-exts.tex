--- conflicted
+++ resolved
@@ -112,11 +112,7 @@
 \subsubsection{The startup sequence}
 
 From the configuration plug-in's point of view, the startup sequence
-<<<<<<< HEAD
 looks like the following (see \ttt{src/envir/startup.cc} in the source code):
-=======
-looks like the following (see \ttt{src/sim/bootenv.cc} in the source code):
->>>>>>> 2af9e194
 
 \begin{enumerate}
   \item First, ini files specified on the command-line are read into a
@@ -396,11 +392,4 @@
 %%% Local Variables:
 %%% mode: latex
 %%% TeX-master: "usman"
-%%% End:
-<<<<<<< HEAD
-<<<<<<< HEAD:doc/src/manual/ch-plugin-exts.tex
-
-=======
->>>>>>> topic/eclipse35migration:doc/src/manual/ch-plugin-exts.tex
-=======
->>>>>>> 2af9e194
+%%% End: